--- conflicted
+++ resolved
@@ -892,7 +892,6 @@
     .clear(Excel.ClearApplyTo.contents);
 }
 
-<<<<<<< HEAD
 async function rangeGroup(context: Excel.RequestContext, action: Action) {
   let myrange = await getRange(context, action);
   if (action.args[0].toString() == "columns") {
@@ -909,7 +908,8 @@
   } else {
     myrange.ungroup(Excel.GroupOption.byRows);
   }
-=======
+}
+
 async function freezePaneAtRange(
   context: Excel.RequestContext,
   action: Action
@@ -925,5 +925,4 @@
 ) {
   let sheet = await getSheet(context, action);
   sheet.freezePanes.unfreeze();
->>>>>>> aae04b0d
 }