--- conflicted
+++ resolved
@@ -169,29 +169,18 @@
       // Names (sheet scope)
       let namesSheetScope: Names[] = [];
       sheetsLoader.forEach((item) => {
-<<<<<<< HEAD
-        item["names"].items.forEach((namedItem, ix) => {
-          namesSheetScope.push({
-            name: namedItem.name,
-            sheet: namedItem.getRange().worksheet.load("position"),
-            range: namedItem.getRange().load("address"),
-            scope_sheet_name: namedItem.worksheet.load("name"),
-            scope_sheet_index: namedItem.worksheet.load("position"),
-            book_scope: false,
-          });
-        });
-=======
         if (!excludeArray.includes(item["sheet"].name)) {
           item["names"].items.forEach((namedItem, ix) => {
-            namesSheetScope[ix] = {
+            namesSheetScope.push({
               name: namedItem.name,
               sheet: namedItem.getRange().worksheet.load("position"),
               range: namedItem.getRange().load("address"),
+            scope_sheet_name: namedItem.worksheet.load("name"),
+            scope_sheet_index: namedItem.worksheet.load("position"),
               book_scope: false,
-            };
+            });
           });
         }
->>>>>>> ab7741b7
       });
 
       await context.sync();
