# -*- coding: utf-8 -*-
# TODO: clean up used workbooks

from __future__ import unicode_literals
import os
import sys
import shutil
from datetime import datetime, date

import pytz
import inspect
import nose
<<<<<<< HEAD
from nose.tools import assert_equal, raises, assert_raises, assert_true, assert_not_equal

from xlwings import (Application, Workbook, Sheet, Range, Chart, ChartType,
                     RgbColor, Calculation, Shape, Picture, Plot, ShapeAlreadyExists)


this_dir = os.path.abspath(os.path.dirname(inspect.getfile(inspect.currentframe())))
=======
from nose.tools import assert_equal, raises, assert_true, assert_not_equal

from xlwings import Application, Workbook, Sheet, Range, Chart, ChartType, RgbColor, Calculation
>>>>>>> bea6862f


# Mac imports
if sys.platform.startswith('darwin'):
    from appscript import k as kw
    # TODO: uncomment the desired Excel installation or set to None for default installation
    # APP_TARGET = None
    APP_TARGET = '/Applications/Microsoft Office 2011/Microsoft Excel'
else:
    APP_TARGET = None

# Optional dependencies
try:
    import numpy as np
    from numpy.testing import assert_array_equal
except ImportError:
    np = None
try:
    import pandas as pd
    from pandas import DataFrame, Series
    from pandas.util.testing import assert_frame_equal, assert_series_equal
except ImportError:
    pd = None
try:
    import matplotlib
    from matplotlib.figure import Figure
except ImportError:
    matplotlib = None
try:
    import PIL
except ImportError:
    PIL = None


# Test data
data = [[1, 2.222, 3.333],
        ['Test1', None, 'éöà'],
        [datetime(1962, 11, 3), datetime(2020, 12, 31, 12, 12, 20), 9.999]]

test_date_1 = datetime(1962, 11, 3)
test_date_2 = datetime(2020, 12, 31, 12, 12, 20)

list_row_1d = [1.1, None, 3.3]
list_row_2d = [[1.1, None, 3.3]]
list_col = [[1.1], [None], [3.3]]
chart_data = [['one', 'two'], [1.1, 2.2]]

if np is not None:
    array_1d = np.array([1.1, 2.2, np.nan, -4.4])
    array_2d = np.array([[1.1, 2.2, 3.3], [-4.4, 5.5, np.nan]])

if pd is not None:
    series_1 = pd.Series([1.1, 3.3, 5., np.nan, 6., 8.])

    rng = pd.date_range('1/1/2012', periods=10, freq='D')
    timeseries_1 = pd.Series(np.arange(len(rng)) + 0.1, rng)
    timeseries_1[1] = np.nan

    df_1 = pd.DataFrame([[1, 'test1'],
                         [2, 'test2'],
                         [np.nan, None],
                         [3.3, 'test3']], columns=['a', 'b'])

    df_2 = pd.DataFrame([1, 3, 5, np.nan, 6, 8], columns=['col1'])

    df_dateindex = pd.DataFrame(np.arange(50).reshape(10, 5) + 0.1, index=rng)

    # MultiIndex (Index)
    tuples = list(zip(*[['bar', 'bar', 'baz', 'baz', 'foo', 'foo', 'qux', 'qux'],
                        ['one', 'two', 'one', 'two', 'one', 'two', 'one', 'two'],
                        ['x', 'x', 'x', 'x', 'y', 'y', 'y', 'y']]))
    index = pd.MultiIndex.from_tuples(tuples, names=['first', 'second', 'third'])
    df_multiindex = pd.DataFrame([[1.1, 2.2], [3.3, 4.4], [5.5, 6.6], [7.7, 8.8], [9.9, 10.10],
                                  [11.11, 12.12], [13.13, 14.14], [15.15, 16.16]], index=index)

    # MultiIndex (Header)
    header = [['Foo', 'Foo', 'Bar', 'Bar', 'Baz'], ['A', 'B', 'C', 'D', 'E']]

    df_multiheader = pd.DataFrame([[0.0, 1.0, 2.0, 3.0, 4.0],
                                   [0.0, 1.0, 2.0, 3.0, 4.0],
                                   [0.0, 1.0, 2.0, 3.0, 4.0],
                                   [0.0, 1.0, 2.0, 3.0, 4.0],
                                   [0.0, 1.0, 2.0, 3.0, 4.0],
                                   [0.0, 1.0, 2.0, 3.0, 4.0]], columns=pd.MultiIndex.from_arrays(header))


# Test skips and fixtures
def _skip_if_no_numpy():
    if np is None:
        raise nose.SkipTest('numpy missing')


def _skip_if_no_pandas():
    if pd is None:
        raise nose.SkipTest('pandas missing')

def _skip_if_no_matplotlib():
    if matplotlib is None:
        raise nose.SkipTest('matplotlib missing')


def _skip_if_not_default_xl():
    if APP_TARGET is not None:
        raise nose.SkipTest('not Excel default')


def class_teardown(wb):
    wb.close()
    if sys.platform.startswith('win'):
        Application(wb).quit()


class TestApplication:
    def setUp(self):
        # Connect to test file and make Sheet1 the active sheet
        xl_file1 = os.path.join(os.path.dirname(os.path.abspath(__file__)), 'test_workbook_1.xlsx')
        self.wb = Workbook(xl_file1, app_visible=False, app_target=APP_TARGET)
        Sheet('Sheet1').activate()

    def tearDown(self):
        class_teardown(self.wb)

    def test_screen_updating(self):
        Application(wkb=self.wb).screen_updating = False
        assert_equal(Application(wkb=self.wb).screen_updating, False)

        Application(wkb=self.wb).screen_updating = True
        assert_equal(Application(wkb=self.wb).screen_updating, True)

    def test_calculation(self):
        Range('A1').value = 2
        Range('B1').formula = '=A1 * 2'

        app = Application(wkb=self.wb)

        app.calculation = Calculation.xlCalculationManual
        Range('A1').value = 4
        assert_equal(Range('B1').value, 4)

        app.calculation = Calculation.xlCalculationAutomatic
        app.calculate()  # This is needed on Mac Excel 2016 but not on Mac Excel 2011 (changed behaviour)
        assert_equal(Range('B1').value, 8)

        Range('A1').value = 2
        assert_equal(Range('B1').value, 4)

    def test_version(self):
        app = Application(wkb=self.wb)
        assert_true(int(app.version.split('.')[0]) > 0)


class TestWorkbook:
    def setUp(self):
        # Connect to test file and make Sheet1 the active sheet
        xl_file1 = os.path.join(os.path.dirname(os.path.abspath(__file__)), 'test_workbook_1.xlsx')
        self.wb = Workbook(xl_file1, app_visible=False, app_target=APP_TARGET)
        Sheet('Sheet1').activate()

    def tearDown(self):
        class_teardown(self.wb)

    def test_name(self):
        assert_equal(self.wb.name, 'test_workbook_1.xlsx')

    def test_active_sheet(self):
        assert_equal(self.wb.active_sheet.name, 'Sheet1')

    def test_current(self):
        assert_equal(self.wb.xl_workbook, Workbook.current().xl_workbook)

    def test_set_current(self):
        wb2 = Workbook(app_visible=False, app_target=APP_TARGET)
        assert_equal(Workbook.current().xl_workbook, wb2.xl_workbook)
        self.wb.set_current()
        assert_equal(Workbook.current().xl_workbook, self.wb.xl_workbook)
        wb2.close()

    def test_get_selection(self):
        Range('A1').value = 1000
        assert_equal(self.wb.get_selection().value, 1000)

    def test_reference_two_unsaved_wb(self):
        """Covers GH Issue #63"""
        wb1 = Workbook(app_visible=False, app_target=APP_TARGET)
        wb2 = Workbook(app_visible=False, app_target=APP_TARGET)

        Range('A1').value = 2.  # wb2
        Range('A1', wkb=wb1).value = 1.  # wb1

        assert_equal(Range('A1').value, 2.)
        assert_equal(Range('A1', wkb=wb1).value, 1.)

        wb1.close()
        wb2.close()

    def test_save_naked(self):

        cwd = os.getcwd()
        wb1 = Workbook(app_visible=False, app_target=APP_TARGET)
        target_file_path = os.path.join(cwd, wb1.name + '.xlsx')
        if os.path.isfile(target_file_path):
            os.remove(target_file_path)

        wb1.save()

        assert_equal(os.path.isfile(target_file_path), True)

        wb2 = Workbook(target_file_path, app_visible=False, app_target=APP_TARGET)
        wb2.close()

        if os.path.isfile(target_file_path):
            os.remove(target_file_path)

    def test_save_path(self):

        cwd = os.getcwd()
        wb1 = Workbook(app_visible=False, app_target=APP_TARGET)
        target_file_path = os.path.join(cwd, 'TestFile.xlsx')
        if os.path.isfile(target_file_path):
            os.remove(target_file_path)

        wb1.save(target_file_path)

        assert_equal(os.path.isfile(target_file_path), True)

        wb2 = Workbook(target_file_path, app_visible=False, app_target=APP_TARGET)
        wb2.close()

        if os.path.isfile(target_file_path):
            os.remove(target_file_path)

    def test_mock_caller(self):
        # Can't really run this one with app_visible=False
        _skip_if_not_default_xl()

        Workbook.set_mock_caller(os.path.join(os.path.dirname(os.path.abspath(__file__)), 'test_workbook_1.xlsx'))
        wb = Workbook.caller()
        Range('A1', wkb=wb).value = 333
        assert_equal(Range('A1', wkb=wb).value, 333)

    def test_unicode_path(self):
        # pip3 seems to struggle with unicode filenames
        src = os.path.join(os.path.dirname(os.path.abspath(__file__)), 'unicode_path.xlsx')
        dst = os.path.join(os.path.dirname(os.path.abspath(__file__)), 'ünicödé_päth.xlsx')
        shutil.move(src, dst)
        wb = Workbook(os.path.join(os.path.dirname(os.path.abspath(__file__)), 'ünicödé_päth.xlsx'), app_visible=False, app_target=APP_TARGET)
        Range('A1').value = 1
        wb.close()
        shutil.move(dst, src)

    def test_unsaved_workbook_reference(self):
        wb = Workbook(app_visible=False, app_target=APP_TARGET)
        Range('B2').value = 123
        wb2 = Workbook(wb.name, app_visible=False, app_target=APP_TARGET)
        assert_equal(Range('B2', wkb=wb2).value, 123)
        wb2.close()

    def test_delete_named_item(self):
        Range('B10:C11').name = 'to_be_deleted'
        assert_equal(Range('to_be_deleted').name, 'to_be_deleted')
        del self.wb.names['to_be_deleted']
        assert_not_equal(Range('B10:C11').name, 'to_be_deleted')

    def test_names_collection(self):
        Range('A1').name = 'name1'
        Range('A2').name = 'name2'
        assert_true('name1' in self.wb.names and 'name2' in self.wb.names)

        Range('A3').name = 'name3'
        assert_true('name1' in self.wb.names and 'name2' in self.wb.names and
                    'name3' in self.wb.names)

    def test_active_workbook(self):
        # TODO: add test over multiple Excel instances on Windows
        Range('A1').value = 'active_workbook'
        wb_active = Workbook.active(app_target=APP_TARGET)
        assert_equal(Range('A1', wkb=wb_active).value, 'active_workbook')

    def test_workbook_name(self):
        Range('A10').value = 'name-test'
        wb2 = Workbook('test_workbook_1.xlsx', app_visible=False, app_target=APP_TARGET)
        assert_equal(Range('A10', wkb=wb2).value, 'name-test')


class TestSheet:
    def setUp(self):
        # Connect to test file and make Sheet1 the active sheet
        xl_file1 = os.path.join(os.path.dirname(os.path.abspath(__file__)), 'test_workbook_1.xlsx')
        self.wb = Workbook(xl_file1, app_visible=False, app_target=APP_TARGET)
        Sheet('Sheet1').activate()

    def tearDown(self):
        class_teardown(self.wb)

    def test_activate(self):
        Sheet('Sheet2').activate()
        assert_equal(Sheet.active().name, 'Sheet2')
        Sheet(3).activate()
        assert_equal(Sheet.active().index, 3)

    def test_name(self):
        Sheet(1).name = 'NewName'
        assert_equal(Sheet(1).name, 'NewName')

    def test_index(self):
        assert_equal(Sheet('Sheet1').index, 1)

    def test_clear_content_active_sheet(self):
        Range('G10').value = 22
        Sheet.active().clear_contents()
        cell = Range('G10').value
        assert_equal(cell, None)

    def test_clear_active_sheet(self):
        Range('G10').value = 22
        Sheet.active().clear()
        cell = Range('G10').value
        assert_equal(cell, None)

    def test_clear_content(self):
        Range('Sheet2', 'G10').value = 22
        Sheet('Sheet2').clear_contents()
        cell = Range('Sheet2', 'G10').value
        assert_equal(cell, None)

    def test_clear(self):
        Range('Sheet2', 'G10').value = 22
        Sheet('Sheet2').clear()
        cell = Range('Sheet2', 'G10').value
        assert_equal(cell, None)

    def test_autofit(self):
        Range('Sheet1', 'A1:D4').value = 'test_string'
        Sheet('Sheet1').autofit()
        Sheet('Sheet1').autofit('r')
        Sheet('Sheet1').autofit('c')
        Sheet('Sheet1').autofit('rows')
        Sheet('Sheet1').autofit('columns')

    def test_add_before(self):
        new_sheet = Sheet.add(before='Sheet1')
        assert_equal(Sheet(1).name, new_sheet.name)

    def test_add_after(self):
        Sheet.add(after=Sheet.count())
        assert_equal(Sheet(Sheet.count()).name, Sheet.active().name)

        Sheet.add(after=1)
        assert_equal(Sheet(2).name, Sheet.active().name)

    def test_add_default(self):
        # TODO: test call without args properly
        Sheet.add()

    def test_add_wkb(self):
        # test use of add with wkb argument

        # Connect to an alternative test file and make Sheet1 the active sheet
        xl_file = os.path.join(os.path.dirname(os.path.abspath(__file__)), 'test_range_1.xlsx')
        wb_2nd = Workbook(xl_file, app_visible=False, app_target=APP_TARGET)

        n_before = [sh.name for sh in Sheet.all(wkb=wb_2nd)]
        Sheet.add(name="default", wkb=wb_2nd)
        Sheet.add(name="after1", after=1, wkb=wb_2nd)
        Sheet.add(name="before1", before=1, wkb=wb_2nd)
        n_after = [sh.name for sh in Sheet.all(wkb=wb_2nd)]
        
        n_before.append("default")
        n_before.insert(1, "after1")
        n_before.insert(0, "before1")
        
        assert_equal(n_before, n_after)
        wb_2nd.close()

    def test_add_named(self):
        Sheet.add('test', before=1)
        assert_equal(Sheet(1).name, 'test')

    @raises(Exception)
    def test_add_name_already_taken(self):
        Sheet.add('Sheet1')

    def test_count(self):
        count = Sheet.count()
        assert_equal(count, 3)

    def test_all(self):
        all_names = [i.name for i in Sheet.all()]
        assert_equal(all_names, ['Sheet1', 'Sheet2', 'Sheet3'])


class TestRange:
    def setUp(self):
        # Connect to test file and make Sheet1 the active sheet
        xl_file1 = os.path.join(os.path.dirname(os.path.abspath(__file__)), 'test_range_1.xlsx')
        self.wb = Workbook(xl_file1, app_visible=False, app_target=APP_TARGET)
        Sheet('Sheet1').activate()

    def tearDown(self):
        class_teardown(self.wb)

    def test_cell(self):
        params = [('A1', 22),
                  ((1, 1), 22),
                  ('A1', 22.2222),
                  ((1, 1), 22.2222),
                  ('A1', 'Test String'),
                  ((1, 1), 'Test String'),
                  ('A1', 'éöà'),
                  ((1, 1), 'éöà'),
                  ('A2', test_date_1),
                  ((2, 1), test_date_1),
                  ('A3', test_date_2),
                  ((3, 1), test_date_2)]
        for param in params:
            yield self.check_cell, param[0], param[1]

    def check_cell(self, address, value):
        # Active Sheet
        Range(address).value = value
        cell = Range(address).value
        assert_equal(cell, value)

        # SheetName
        Range('Sheet2', address).value = value
        cell = Range('Sheet2', address).value
        assert_equal(cell, value)

        # SheetIndex
        Range(3, address).value = value
        cell = Range(3, address).value
        assert_equal(cell, value)

    def test_range_address(self):
        """ Style: Range('A1:C3') """
        address = 'C1:E3'

        # Active Sheet
        Range(address[:2]).value = data  # assign to starting cell only
        cells = Range(address).value
        assert_equal(cells, data)

        # Sheetname
        Range('Sheet2', address).value = data
        cells = Range('Sheet2', address).value
        assert_equal(cells, data)

        # Sheetindex
        Range(3, address).value = data
        cells = Range(3, address).value
        assert_equal(cells, data)

    def test_range_index(self):
        """ Style: Range((1,1), (3,3)) """
        index1 = (1, 3)
        index2 = (3, 5)

        # Active Sheet
        Range(index1, index2).value = data
        cells = Range(index1, index2).value
        assert_equal(cells, data)

        # Sheetname
        Range('Sheet2', index1, index2).value = data
        cells = Range('Sheet2', index1, index2).value
        assert_equal(cells, data)

        # Sheetindex
        Range(3, index1, index2).value = data
        cells = Range(3, index1, index2).value
        assert_equal(cells, data)

    def test_named_range_value(self):
        value = 22.222
        # Active Sheet
        Range('cell_sheet1').value = value
        cells = Range('cell_sheet1').value
        assert_equal(cells, value)

        Range('range_sheet1').value = data
        cells = Range('range_sheet1').value
        assert_equal(cells, data)

        # Sheetname
        Range('Sheet2', 'cell_sheet2').value = value
        cells = Range('Sheet2', 'cell_sheet2').value
        assert_equal(cells, value)

        Range('Sheet2', 'range_sheet2').value = data
        cells = Range('Sheet2', 'range_sheet2').value
        assert_equal(cells, data)

        # Sheetindex
        Range(3, 'cell_sheet3').value = value
        cells = Range(3, 'cell_sheet3').value
        assert_equal(cells, value)

        Range(3, 'range_sheet3').value = data
        cells = Range(3, 'range_sheet3').value
        assert_equal(cells, data)

    def test_array(self):
        _skip_if_no_numpy()

        # 1d array
        Range('Sheet6', 'A1').value = array_1d
        cells = Range('Sheet6', 'A1:D1', asarray=True).value
        assert_array_equal(cells, array_1d)

        # 2d array
        Range('Sheet6', 'A4').value = array_2d
        cells = Range('Sheet6', 'A4', asarray=True).table.value
        assert_array_equal(cells, array_2d)

        # 1d array (atleast_2d)
        Range('Sheet6', 'A10').value = array_1d
        cells = Range('Sheet6', 'A10:D10', asarray=True, atleast_2d=True).value
        assert_array_equal(cells, np.atleast_2d(array_1d))

        # 2d array (atleast_2d)
        Range('Sheet6', 'A12').value = array_2d
        cells = Range('Sheet6', 'A12', asarray=True, atleast_2d=True).table.value
        assert_array_equal(cells, array_2d)

    def sheet_ref(self):
        Range(Sheet(1), 'A20').value = 123
        assert_equal(Range(1, 'A20').value, 123)

        Range(Sheet(1), (2, 2), (4, 4)).value = 321
        assert_equal(Range(1, (2, 2)).value, 321)

    def test_vertical(self):
        Range('Sheet4', 'A10').value = data
        if sys.platform.startswith('win') and self.wb.xl_app.Version == '14.0':
            Range('Sheet4', 'A12:B12').xl_range.NumberFormat = 'dd/mm/yyyy'  # Hack for Excel 2010 bug, see GH #43
        cells = Range('Sheet4', 'A10').vertical.value
        assert_equal(cells, [row[0] for row in data])

    def test_horizontal(self):
        Range('Sheet4', 'A20').value = data
        cells = Range('Sheet4', 'A20').horizontal.value
        assert_equal(cells, data[0])

    def test_table(self):
        Range('Sheet4', 'A1').value = data
        if sys.platform.startswith('win') and self.wb.xl_app.Version == '14.0':
            Range('Sheet4', 'A3:B3').xl_range.NumberFormat = 'dd/mm/yyyy'  # Hack for Excel 2010 bug, see GH #43
        cells = Range('Sheet4', 'A1').table.value
        assert_equal(cells, data)

    def test_list(self):

        # 1d List Row
        Range('Sheet4', 'A27').value = list_row_1d
        cells = Range('Sheet4', 'A27:C27').value
        assert_equal(list_row_1d, cells)

        # 2d List Row
        Range('Sheet4', 'A29').value = list_row_2d
        cells = Range('Sheet4', 'A29:C29', atleast_2d=True).value
        assert_equal(list_row_2d, cells)

        # 1d List Col
        Range('Sheet4', 'A31').value = list_col
        cells = Range('Sheet4', 'A31:A33').value
        assert_equal([i[0] for i in list_col], cells)
        # 2d List Col
        cells = Range('Sheet4', 'A31:A33', atleast_2d=True).value
        assert_equal(list_col, cells)

    def test_is_cell(self):
        assert_equal(Range('A1').is_cell(), True)
        assert_equal(Range('A1:B1').is_cell(), False)
        assert_equal(Range('A1:A2').is_cell(), False)
        assert_equal(Range('A1:B2').is_cell(), False)

    def test_is_row(self):
        assert_equal(Range('A1').is_row(), False)
        assert_equal(Range('A1:B1').is_row(), True)
        assert_equal(Range('A1:A2').is_row(), False)
        assert_equal(Range('A1:B2').is_row(), False)

    def test_is_column(self):
        assert_equal(Range('A1').is_column(), False)
        assert_equal(Range('A1:B1').is_column(), False)
        assert_equal(Range('A1:A2').is_column(), True)
        assert_equal(Range('A1:B2').is_column(), False)

    def test_is_table(self):
        assert_equal(Range('A1').is_table(), False)
        assert_equal(Range('A1:B1').is_table(), False)
        assert_equal(Range('A1:A2').is_table(), False)
        assert_equal(Range('A1:B2').is_table(), True)

    def test_formula(self):
        Range('A1').formula = '=SUM(A2:A10)'
        assert_equal(Range('A1').formula, '=SUM(A2:A10)')

    def test_current_region(self):
        values = [[1., 2.], [3., 4.]]
        Range('A20').value = values
        assert_equal(Range('B21').current_region.value, values)

    def test_clear_content(self):
        Range('Sheet4', 'G1').value = 22
        Range('Sheet4', 'G1').clear_contents()
        cell = Range('Sheet4', 'G1').value
        assert_equal(cell, None)

    def test_clear(self):
        Range('Sheet4', 'G1').value = 22
        Range('Sheet4', 'G1').clear()
        cell = Range('Sheet4', 'G1').value
        assert_equal(cell, None)

    def test_dataframe_1(self):
        _skip_if_no_pandas()

        df_expected = df_1
        Range('Sheet5', 'A1').value = df_expected
        cells = Range('Sheet5', 'B1:C5').value
        df_result = DataFrame(cells[1:], columns=cells[0])
        assert_frame_equal(df_expected, df_result)

    def test_dataframe_2(self):
        """ Covers GH Issue #31"""
        _skip_if_no_pandas()

        df_expected = df_2
        Range('Sheet5', 'A9').value = df_expected
        cells = Range('Sheet5', 'B9:B15').value
        df_result = DataFrame(cells[1:], columns=[cells[0]])
        assert_frame_equal(df_expected, df_result)

    def test_dataframe_multiindex(self):
        _skip_if_no_pandas()

        df_expected = df_multiindex
        Range('Sheet5', 'A20').value = df_expected
        cells = Range('Sheet5', 'D20').table.value
        multiindex = Range('Sheet5', 'A20:C28').value
        ix = pd.MultiIndex.from_tuples(multiindex[1:], names=multiindex[0])
        df_result = DataFrame(cells[1:], columns=cells[0], index=ix)
        assert_frame_equal(df_expected, df_result)

    def test_dataframe_multiheader(self):
        _skip_if_no_pandas()

        df_expected = df_multiheader
        Range('Sheet5', 'A52').value = df_expected
        cells = Range('Sheet5', 'B52').table.value
        df_result = DataFrame(cells[2:], columns=pd.MultiIndex.from_arrays(cells[:2]))
        assert_frame_equal(df_expected, df_result)

    def test_dataframe_dateindex(self):
        _skip_if_no_pandas()

        df_expected = df_dateindex
        Range('Sheet5', 'A100').value = df_expected
        if sys.platform.startswith('win') and self.wb.xl_app.Version == '14.0':
            Range('Sheet5', 'A100').vertical.xl_range.NumberFormat = 'dd/mm/yyyy'  # Hack for Excel 2010 bug, see GH #43
        cells = Range('Sheet5', 'B100').table.value
        index = Range('Sheet5', 'A101').vertical.value
        df_result = DataFrame(cells[1:], index=index, columns=cells[0])
        assert_frame_equal(df_expected, df_result)

    def test_series_1(self):
        _skip_if_no_pandas()

        series_expected = series_1
        Range('Sheet5', 'A32').value = series_expected
        cells = Range('Sheet5', 'B32:B37').value
        series_result = Series(cells)
        assert_series_equal(series_expected, series_result)

    def test_timeseries_1(self):
        _skip_if_no_pandas()

        series_expected = timeseries_1
        Range('Sheet5', 'A40').value = series_expected
        if sys.platform.startswith('win') and self.wb.xl_app.Version == '14.0':
            Range('Sheet5', 'A40').vertical.xl_range.NumberFormat = 'dd/mm/yyyy'  # Hack for Excel 2010 bug, see GH #43
        cells = Range('Sheet5', 'B40:B49').value
        date_index = Range('Sheet5', 'A40:A49').value
        series_result = Series(cells, index=date_index)
        assert_series_equal(series_expected, series_result)

    def test_none(self):
        """ Covers GH Issue #16"""
        # None
        Range('Sheet1', 'A7').value = None
        assert_equal(None, Range('Sheet1', 'A7').value)
        # List
        Range('Sheet1', 'A7').value = [None, None]
        assert_equal(None, Range('Sheet1', 'A7').horizontal.value)

    def test_scalar_nan(self):
        """Covers GH Issue #15"""
        _skip_if_no_numpy()

        Range('Sheet1', 'A20').value = np.nan
        assert_equal(None, Range('Sheet1', 'A20').value)

    def test_atleast_2d_scalar(self):
        """Covers GH Issue #53a"""
        Range('Sheet1', 'A50').value = 23
        result = Range('Sheet1', 'A50', atleast_2d=True).value
        assert_equal([[23]], result)

    def test_atleast_2d_scalar_as_array(self):
        """Covers GH Issue #53b"""
        _skip_if_no_numpy()

        Range('Sheet1', 'A50').value = 23
        result = Range('Sheet1', 'A50', atleast_2d=True, asarray=True).value
        assert_equal(np.array([[23]]), result)

    def test_column_width(self):
        Range('Sheet1', 'A1:B2').column_width = 10.0
        result = Range('Sheet1', 'A1').column_width
        assert_equal(10.0, result)

        Range('Sheet1', 'A1:B2').value = 'ensure cells are used'
        Range('Sheet1', 'B2').column_width = 20.0
        result = Range('Sheet1', 'A1:B2').column_width
        if sys.platform.startswith('win'):
            assert_equal(None, result)
        else:
            assert_equal(kw.missing_value, result)

    def test_row_height(self):
        Range('Sheet1', 'A1:B2').row_height = 15.0
        result = Range('Sheet1', 'A1').row_height
        assert_equal(15.0, result)

        Range('Sheet1', 'A1:B2').value = 'ensure cells are used'
        Range('Sheet1', 'B2').row_height = 20.0
        result = Range('Sheet1', 'A1:B2').row_height
        if sys.platform.startswith('win'):
            assert_equal(None, result)
        else:
            assert_equal(kw.missing_value, result)

    def test_width(self):
        """Width depends on default style text size, so do not test absolute widths"""
        Range('Sheet1', 'A1:D4').column_width = 10.0
        result_before = Range('Sheet1', 'A1').width
        Range('Sheet1', 'A1:D4').column_width = 12.0
        result_after = Range('Sheet1', 'A1').width
        assert_true(result_after > result_before)

    def test_height(self):
        Range('Sheet1', 'A1:D4').row_height = 60.0
        result = Range('Sheet1', 'A1:D4').height
        assert_equal(240.0, result)

    def test_autofit_range(self):
        # TODO: compare col/row widths before/after - not implemented yet
        Range('Sheet1', 'A1:D4').value = 'test_string'
        Range('Sheet1', 'A1:D4').autofit()
        Range('Sheet1', 'A1:D4').autofit('r')
        Range('Sheet1', 'A1:D4').autofit('c')
        Range('Sheet1', 'A1:D4').autofit('rows')
        Range('Sheet1', 'A1:D4').autofit('columns')

    def test_autofit_col(self):
        # TODO: compare col/row widths before/after - not implemented yet
        Range('Sheet1', 'A1:D4').value = 'test_string'
        Range('Sheet1', 'A:D').autofit()
        Range('Sheet1', 'A:D').autofit('r')
        Range('Sheet1', 'A:D').autofit('c')
        Range('Sheet1', 'A:D').autofit('rows')
        Range('Sheet1', 'A:D').autofit('columns')

    def test_autofit_row(self):
        # TODO: compare col/row widths before/after - not implemented yet
        Range('Sheet1', 'A1:D4').value = 'test_string'
        Range('Sheet1', '1:1000000').autofit()
        Range('Sheet1', '1:1000000').autofit('r')
        Range('Sheet1', '1:1000000').autofit('c')
        Range('Sheet1', '1:1000000').autofit('rows')
        Range('Sheet1', '1:1000000').autofit('columns')

    def test_number_format_cell(self):
        format_string = "mm/dd/yy;@"
        Range('Sheet1', 'A1').number_format = format_string
        result = Range('Sheet1', 'A1').number_format
        assert_equal(format_string, result)

    def test_number_format_range(self):
        format_string = "mm/dd/yy;@"
        Range('Sheet1', 'A1:D4').number_format = format_string
        result = Range('Sheet1', 'A1:D4').number_format
        assert_equal(format_string, result)

    def test_get_address(self):
        res = Range((1, 1), (3, 3)).get_address()
        assert_equal(res, '$A$1:$C$3')

        res = Range((1, 1), (3, 3)).get_address(False)
        assert_equal(res, '$A1:$C3')

        res = Range((1, 1), (3, 3)).get_address(True, False)
        assert_equal(res, 'A$1:C$3')

        res = Range((1, 1), (3, 3)).get_address(False, False)
        assert_equal(res, 'A1:C3')

        res = Range((1, 1), (3, 3)).get_address(include_sheetname=True)
        assert_equal(res, 'Sheet1!$A$1:$C$3')

        res = Range('Sheet2', (1, 1), (3, 3)).get_address(include_sheetname=True)
        assert_equal(res, 'Sheet2!$A$1:$C$3')

        res = Range((1, 1), (3, 3)).get_address(external=True)
        assert_equal(res, '[test_range_1.xlsx]Sheet1!$A$1:$C$3')

    def test_hyperlink(self):
        address = 'www.xlwings.org'
        # Naked address
        Range('A1').add_hyperlink(address)
        assert_equal(Range('A1').value, address)
        hyperlink = Range('A1').hyperlink
        if not hyperlink.endswith('/'):
            hyperlink += '/'
        assert_equal(hyperlink, 'http://' + address + '/')

        # Address + FriendlyName
        Range('A2').add_hyperlink(address, 'test_link')
        assert_equal(Range('A2').value, 'test_link')
        hyperlink = Range('A2').hyperlink
        if not hyperlink.endswith('/'):
            hyperlink += '/'
        assert_equal(hyperlink, 'http://' + address + '/')

    def test_hyperlink_formula(self):
        Range('B10').formula = '=HYPERLINK("http://xlwings.org", "xlwings")'
        assert_equal(Range('B10').hyperlink, 'http://xlwings.org')

    def test_color(self):
        rgb = (30, 100, 200)

        Range('A1').color = rgb
        assert_equal(rgb, Range('A1').color)

        Range('A2').color = RgbColor.rgbAqua
        assert_equal((0, 255, 255), Range('A2').color)

        Range('A2').color = None
        assert_equal(Range('A2').color, None)

        Range('A1:D4').color = rgb
        assert_equal(rgb, Range('A1:D4').color)

    def test_size(self):
        assert_equal(Range('A1:C4').size, 12)

    def test_shape(self):
        assert_equal(Range('A1:C4').shape, (4, 3))

    def test_len(self):
        assert_equal(len(Range('A1:C4')), 4)

    def test_iterator(self):
        Range('A20').value = [[1., 2.], [3., 4.]]
        l = []

        r = Range('A20:B21')
        for i in r:
            l.append(i.value)

        assert_equal(l, [1., 2., 3., 4.])

        # check that reiterating on same range functions properly
        assert_equal([c.value for c in r], [1., 2., 3., 4.])

        Range('Sheet2', 'A20').value = [[1., 2.], [3., 4.]]
        l = []

        for i in Range('Sheet2', 'A20:B21'):
            l.append(i.value)

        assert_equal(l, [1., 2., 3., 4.])

    def test_resize(self):
        r = Range('A1').resize(4, 5)
        assert_equal(r.shape, (4, 5))

        r = Range('A1').resize(row_size=4)
        assert_equal(r.shape, (4, 1))

        r = Range('A1:B4').resize(column_size=5)
        assert_equal(r.shape, (4, 5))

        r = Range('A1:B4').resize(row_size=5)
        assert_equal(r.shape, (5, 2))

        r = Range('A1:B4').resize()
        assert_equal(r.shape, (4, 2))

        assert_raises(AssertionError, Range('A1:B4').resize, row_size=0)
        assert_raises(AssertionError, Range('A1:B4').resize, column_size=0)

    def test_offset(self):
        o = Range('A1:B3').offset(3, 4)
        assert_equal(o.get_address(), '$E$4:$F$6')

        o = Range('A1:B3').offset(row_offset=3)
        assert_equal(o.get_address(), '$A$4:$B$6')

        o = Range('A1:B3').offset(column_offset=4)
        assert_equal(o.get_address(), '$E$1:$F$3')

    def test_date(self):
        date_1 = date(2000, 12, 3)
        Range('X1').value = date_1
        date_2 = Range('X1').value
        assert_equal(date_1, date(date_2.year, date_2.month, date_2.day))

    def test_row(self):
        assert_equal(Range('B3:F5').row, 3)

    def test_column(self):
        assert_equal(Range('B3:F5').column, 2)

    def test_last_cell(self):
        assert_equal(Range('B3:F5').last_cell.row, 5)
        assert_equal(Range('B3:F5').last_cell.column, 6)

    def test_get_set_named_range(self):
        Range('A100').name = 'test1'
        assert_equal(Range('A100').name, 'test1')

        Range('A200:B204').name = 'test2'
        assert_equal(Range('A200:B204').name, 'test2')

    def test_integers(self):
        """Covers GH 227"""
        Range('A99').value = 2147483647  # max SInt32
        assert_equal(Range('A99').value, 2147483647)

        Range('A100').value = 2147483648  # SInt32 < x < SInt64
        assert_equal(Range('A100').value, 2147483648)

        Range('A101').value = 10000000000000000000  # long
        assert_equal(Range('A101').value, 10000000000000000000)

    def test_numpy_datetime(self):
        _skip_if_no_numpy()

        Range('A55').value = np.datetime64('2005-02-25T03:30Z')
        assert_equal(Range('A55').value, datetime(2005, 2, 25, 3, 30))

    def test_dataframe_timezone(self):
        _skip_if_no_pandas()

        dt = np.datetime64(1434149887000, 'ms')
        ix = pd.DatetimeIndex(data=[dt], tz='GMT')
        df = pd.DataFrame(data=[1], index=ix, columns=['A'])
        Range('A1').value = df
        assert_equal(Range('A2').value, datetime(2015, 6, 12, 22, 58, 7))

    def test_datetime_timezone(self):
        eastern = pytz.timezone('US/Eastern')
        dt_naive = datetime(2002, 10, 27, 6, 0, 0)
        dt_tz = eastern.localize(dt_naive)
        Range('F34').value = dt_tz
        assert_equal(Range('F34').value, dt_naive)

<<<<<<< HEAD
    @raises(IndexError)
    def test_zero_based_index1(self):
        Range((0, 1)).value = 123

    @raises(IndexError)
    def test_zero_based_index2(self):
        a = Range((1, 1), (1, 0)).value


class TestPicture:
    def setUp(self):
        # Connect to test file and make Sheet1 the active sheet
        xl_file1 = os.path.join(os.path.dirname(os.path.abspath(__file__)), 'test_chart_1.xlsx')
        self.wb = Workbook(xl_file1, app_visible=False, app_target=APP_TARGET)
        Sheet('Sheet1').activate()

    def tearDown(self):
        class_teardown(self.wb)

    def test_two_wkb(self):
        wb2 = Workbook(app_visible=False, app_target=APP_TARGET)
        pic1 = Picture.add(sheet=1, name='pic1', filename=os.path.join(this_dir, 'sample_picture.png'))
        pic2 = Picture.add(sheet=1, name='pic1', filename=os.path.join(this_dir, 'sample_picture.png'), wkb=self.wb)
        assert_equal(pic1.name, 'pic1')
        assert_equal(pic2.name, 'pic1')
        wb2.close()

    def test_name(self):
        pic = Picture.add(name='pic1', filename=os.path.join(this_dir, 'sample_picture.png'))
        assert_equal(pic.name, 'pic1')

        pic.name = 'pic_new'
        assert_equal(pic.name, 'pic_new')

    def test_left(self):
        pic = Picture.add(name='pic1', filename=os.path.join(this_dir, 'sample_picture.png'))
        assert_equal(pic.left, 0)

        pic.left = 20
        assert_equal(pic.left, 20)

    def test_top(self):
        pic = Picture.add(name='pic1', filename=os.path.join(this_dir, 'sample_picture.png'))
        assert_equal(pic.left, 0)

        pic.top = 20
        assert_equal(pic.top, 20)

    def test_width(self):
        pic = Picture.add(name='pic1', filename=os.path.join(this_dir, 'sample_picture.png'))
        if PIL:
            assert_equal(pic.width, 60)
        else:
            assert_equal(pic.width, 100)

        pic.width = 50
        assert_equal(pic.width, 50)

    def test_picture_object(self):
        pic = Picture.add(name='pic1', filename=os.path.join(this_dir, 'sample_picture.png'))
        assert_equal(pic.name, Picture('pic1').name)

    def test_height(self):
        pic = Picture.add(name='pic1', filename=os.path.join(this_dir, 'sample_picture.png'))
        if PIL:
            assert_equal(pic.height, 60)
        else:
            assert_equal(pic.height, 100)

        pic.height = 50
        assert_equal(pic.height, 50)

    @raises(Exception)
    def test_delete(self):
        pic = Picture.add(name='pic1', filename=os.path.join(this_dir, 'sample_picture.png'))
        pic.delete()
        pic.name

    @raises(ShapeAlreadyExists)
    def test_duplicate(self):
        pic1 = Picture.add(os.path.join(this_dir, 'sample_picture.png'), name='pic1')
        pic2 = Picture.add(os.path.join(this_dir, 'sample_picture.png'), name='pic1')

    def test_picture_update(self):
        pic1 = Picture.add(os.path.join(this_dir, 'sample_picture.png'), name='pic1')
        pic1.update(os.path.join(this_dir, 'sample_picture.png'))


class TestPlot:
    def setUp(self):
        # Connect to test file and make Sheet1 the active sheet
        xl_file1 = os.path.join(os.path.dirname(os.path.abspath(__file__)), 'test_chart_1.xlsx')
        self.wb = Workbook(xl_file1, app_visible=False, app_target=APP_TARGET)
        Sheet('Sheet1').activate()

    def tearDown(self):
        class_teardown(self.wb)

    def test_add_plot(self):
        _skip_if_no_matplotlib()

        fig = Figure(figsize=(8, 6))
        ax = fig.add_subplot(111)
        ax.plot([1, 2, 3, 4, 5])

        plot = Plot(fig)
        pic = plot.show('Plot1')
        assert_equal(pic.name, 'Plot1')

        plot.show('Plot2', sheet=2)
        pic2 = Picture(2, 'Plot2')
        assert_equal(pic2.name, 'Plot2')

=======
>>>>>>> bea6862f

class TestChart:
    def setUp(self):
        # Connect to test file and make Sheet1 the active sheet
        xl_file1 = os.path.join(os.path.dirname(os.path.abspath(__file__)), 'test_chart_1.xlsx')
        self.wb = Workbook(xl_file1, app_visible=False, app_target=APP_TARGET)
        Sheet('Sheet1').activate()

    def tearDown(self):
        class_teardown(self.wb)

    def test_add_keywords(self):
        name = 'My Chart'
        chart_type = ChartType.xlLine
        Range('A1').value = chart_data
        chart = Chart.add(chart_type=chart_type, name=name, source_data=Range('A1').table)

        chart_actual = Chart(name)
        name_actual = chart_actual.name
        chart_type_actual = chart_actual.chart_type
        assert_equal(name, name_actual)
        if sys.platform.startswith('win'):
            assert_equal(chart_type, chart_type_actual)
        else:
            assert_equal(kw.line_chart, chart_type_actual)

    def test_add_properties(self):
        name = 'My Chart'
        chart_type = ChartType.xlLine
        Range('Sheet2', 'A1').value = chart_data
        chart = Chart.add('Sheet2')
        chart.chart_type = chart_type
        chart.name = name
        chart.set_source_data(Range('Sheet2', 'A1').table)

        chart_actual = Chart('Sheet2', name)
        name_actual = chart_actual.name
        chart_type_actual = chart_actual.chart_type
        assert_equal(name, name_actual)
        if sys.platform.startswith('win'):
            assert_equal(chart_type, chart_type_actual)
        else:
            assert_equal(kw.line_chart, chart_type_actual)


if __name__ == '__main__':
    nose.main()<|MERGE_RESOLUTION|>--- conflicted
+++ resolved
@@ -10,7 +10,6 @@
 import pytz
 import inspect
 import nose
-<<<<<<< HEAD
 from nose.tools import assert_equal, raises, assert_raises, assert_true, assert_not_equal
 
 from xlwings import (Application, Workbook, Sheet, Range, Chart, ChartType,
@@ -18,12 +17,6 @@
 
 
 this_dir = os.path.abspath(os.path.dirname(inspect.getfile(inspect.currentframe())))
-=======
-from nose.tools import assert_equal, raises, assert_true, assert_not_equal
-
-from xlwings import Application, Workbook, Sheet, Range, Chart, ChartType, RgbColor, Calculation
->>>>>>> bea6862f
-
 
 # Mac imports
 if sys.platform.startswith('darwin'):
@@ -992,7 +985,6 @@
         Range('F34').value = dt_tz
         assert_equal(Range('F34').value, dt_naive)
 
-<<<<<<< HEAD
     @raises(IndexError)
     def test_zero_based_index1(self):
         Range((0, 1)).value = 123
@@ -1106,8 +1098,6 @@
         pic2 = Picture(2, 'Plot2')
         assert_equal(pic2.name, 'Plot2')
 
-=======
->>>>>>> bea6862f
 
 class TestChart:
     def setUp(self):
