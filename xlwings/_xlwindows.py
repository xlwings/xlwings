# TODO: create classes
# TODO: align clean_xl_data and prepare_xl_data (should work on same dimensions of data)

import datetime as dt
import win32api  # needed as first import to find all dlls
import pywintypes
import pythoncom
from win32com.client import GetObject, dynamic
import win32timezone
from .constants import Direction

# Optional imports
try:
    import pandas as pd
except ImportError:
    pd = None

from xlwings import PY3

# Time types: pywintypes.timetype doesn't work on Python 3
time_types = (dt.date, dt.datetime, type(pywintypes.Time(0)))


# The following global variable specifies current Excel instance object.
# This can be useful because `dynamic.Dispatch('Excel.Application')` always returns the
# first instance found in the COM Running Object Table, thus if multiple instances of
# Excel are running, this variable provides a way to specify which instance we want the
# functions `new_workbook` and `open_workbook` to act.
xl_app_latest = None

def is_file_open(fullname):
    """
    Checks the Running Object Table (ROT) for the fully qualified filename
    """
    context = pythoncom.CreateBindCtx()
    for moniker in pythoncom.GetRunningObjectTable():
        name = moniker.GetDisplayName(context, None)
        if name.lower() == fullname.lower():
            return True
    return False


def get_workbook(fullname):
    """
    Returns the COM Application and Workbook objects of an open Workbook.
    GetObject() returns the correct Excel instance if there are > 1
    """
    xl_workbook = GetObject(fullname)
    xl_app = xl_workbook.Application
    return xl_app, xl_workbook


def get_workbook_name(xl_workbook):
    return xl_workbook.Name


def get_worksheet_name(xl_sheet):
    return xl_sheet.Name


def get_worksheet_index(xl_sheet):
    return xl_sheet.Index

def _get_app():
    global xl_app_latest

    # try communicating with the app, in case it has disappeared
    if xl_app_latest is not None:
        from pywintypes import com_error
        try:
            unused = xl_app_latest.Visible
        except com_error:
            xl_app_latest = None
            
    # app has not yet been obtained: get first runing instance of Excel
    if xl_app_latest is None:
        xl_app_latest = dynamic.Dispatch('Excel.Application')
        
    return xl_app_latest
    
def open_workbook(fullname):
    xl_app = _get_app()
    xl_workbook = xl_app.Workbooks.Open(fullname)
    xl_app.Visible = True
    return xl_app, xl_workbook


def close_workbook(xl_workbook):
    xl_workbook.Close(SaveChanges=False)


def new_workbook():
    xl_app = _get_app()
    xl_app.Visible = True
    xl_workbook = xl_app.Workbooks.Add()
    return xl_app, xl_workbook


def get_active_sheet(xl_workbook):
    return xl_workbook.ActiveSheet


def activate_sheet(xl_workbook, sheet):
    return xl_workbook.Sheets(sheet).Activate()


def get_worksheet(xl_workbook, sheet):
    return xl_workbook.Sheets(sheet)


def get_first_row(xl_sheet, range_address):
    return xl_sheet.Range(range_address).Row


def get_first_column(xl_sheet, range_address):
    return xl_sheet.Range(range_address).Column


def count_rows(xl_sheet, range_address):
    return xl_sheet.Range(range_address).Rows.Count


def count_columns(xl_sheet, range_address):
    return xl_sheet.Range(range_address).Columns.Count


def get_range_from_indices(xl_sheet, first_row, first_column, last_row, last_column):
    return xl_sheet.Range(xl_sheet.Cells(first_row, first_column),
                          xl_sheet.Cells(last_row, last_column))


def get_value_from_range(xl_range):
    return xl_range.Value


def get_value_from_index(xl_sheet, row_index, column_index):
    return xl_sheet.Cells(row_index, column_index).Value


def set_value(xl_range, data):
    xl_range.Value = data


def clean_xl_data(data):
    """
    Brings data from tuples of tuples into list of list and
    transforms pywintypes Time objects into Python datetime objects.

    Parameters
    ----------
    data : tuple of tuple
        raw data as returned from Excel through pywin32

    Returns
    -------
    list of list with native Python datetime objects

    """
    # Turn into list of list (e.g. makes it easier to create Pandas DataFrame) and handle dates
    data = [[_com_time_to_datetime(c) if isinstance(c, time_types) else c for c in row] for row in data]
    return data


def prepare_xl_data(data):
    if isinstance(data, time_types):
        return _datetime_to_com_time(data)
    else:
        return data

def _com_time_to_datetime(com_time):
    """
    This function is a modified version from Pyvot (https://pypi.python.org/pypi/Pyvot)
    and subject to the following copyright:

    Copyright (c) Microsoft Corporation.

    This source code is subject to terms and conditions of the Apache License, Version 2.0. A
    copy of the license can be found in the LICENSE.txt file at the root of this distribution. If
    you cannot locate the Apache License, Version 2.0, please send an email to
    vspython@microsoft.com. By using this source code in any fashion, you are agreeing to be bound
    by the terms of the Apache License, Version 2.0.

    You must not remove this notice, or any other, from this software.

    """

    if PY3:
        # The py3 version of pywintypes has its time type inherit from datetime.
        # We copy to a new datetime so that the returned type is the same between 2/3
        # Changed: We make the datetime object timezone naive as Excel doesn't provide info
        return dt.datetime(month=com_time.month, day=com_time.day, year=com_time.year,
                           hour=com_time.hour, minute=com_time.minute, second=com_time.second,
                           microsecond=com_time.microsecond, tzinfo=None)
    else:
        assert com_time.msec == 0, "fractional seconds not yet handled"
        return dt.datetime(month=com_time.month, day=com_time.day, year=com_time.year,
                           hour=com_time.hour, minute=com_time.minute, second=com_time.second)


def _datetime_to_com_time(dt_time):
    """
    This function is a modified version from Pyvot (https://pypi.python.org/pypi/Pyvot)
    and subject to the following copyright:

    Copyright (c) Microsoft Corporation.

    This source code is subject to terms and conditions of the Apache License, Version 2.0. A
    copy of the license can be found in the LICENSE.txt file at the root of this distribution. If
    you cannot locate the Apache License, Version 2.0, please send an email to
    vspython@microsoft.com. By using this source code in any fashion, you are agreeing to be bound
    by the terms of the Apache License, Version 2.0.

    You must not remove this notice, or any other, from this software.

    """

    if PY3:
        # The py3 version of pywintypes has its time type inherit from datetime.
        # For some reason, though it accepts plain datetimes, they must have a timezone set.
        # See http://docs.activestate.com/activepython/2.7/pywin32/html/win32/help/py3k.html
        # We replace no timezone -> UTC to allow round-trips in the naive case
        if dt_time.tzinfo is None:
            if hasattr(pd, 'tslib') and isinstance(dt_time, pd.tslib.Timestamp):
                # Otherwise pandas prints ignored exceptions on Python 3
                dt_time = dt_time.to_datetime()
            # We don't use pytz.utc to get rid of additional dependency
            dt_time = dt_time.replace(tzinfo=win32timezone.TimeZoneInfo.utc())

        return dt_time
    else:
        assert dt_time.microsecond == 0, "fractional seconds not yet handled"
        return pywintypes.Time(dt_time.timetuple())


def get_selection_address(xl_app):
    return str(xl_app.Selection.Address)


def clear_contents_worksheet(xl_workbook, sheet_name_or_index):
    xl_workbook.Sheets(sheet_name_or_index).Cells.ClearContents()


def clear_worksheet(xl_workbook, sheet_name_or_index):
    xl_workbook.Sheets(sheet_name_or_index).Cells.Clear()


def clear_contents_range(xl_range):
    xl_range.ClearContents()


def clear_range(xl_range):
    xl_range.Clear()


def get_formula(xl_range):
    return xl_range.Formula


def set_formula(xl_range, value):
    xl_range.Formula = value


def get_row_index_end_down(xl_sheet, row_index, column_index):
    return xl_sheet.Cells(row_index, column_index).End(Direction.xlDown).Row


def get_column_index_end_right(xl_sheet, row_index, column_index):
    return xl_sheet.Cells(row_index, column_index).End(Direction.xlToRight).Column


def get_current_region_address(xl_sheet, row_index, column_index):
    return str(xl_sheet.Cells(row_index, column_index).CurrentRegion.Address)


def get_chart_object(xl_workbook, sheet_name_or_index, chart_name_or_index):
    return xl_workbook.Sheets(sheet_name_or_index).ChartObjects(chart_name_or_index)


def get_chart_index(xl_chart):
    return xl_chart.Index


def get_chart_name(xl_chart):
    return xl_chart.Name


def add_chart(xl_workbook, sheet_name_or_index, left, top, width, height):
    return xl_workbook.Sheets(sheet_name_or_index).ChartObjects().Add(left, top, width, height)


def set_chart_name(xl_chart, name):
    xl_chart.Name = name


def set_source_data_chart(xl_chart, xl_range):
    xl_chart.Chart.SetSourceData(xl_range)


def get_chart_type(xl_chart):
    return xl_chart.Chart.ChartType


def set_chart_type(xl_chart, chart_type):
    xl_chart.Chart.ChartType = chart_type


def activate_chart(xl_chart):
    xl_chart.Activate()


<<<<<<< HEAD
def autofit(range_, axis):
    if axis == 0 or axis == 'rows' or axis == 'r' and not range_.is_column():
        range_.xl_range.Rows.AutoFit()
    elif (axis == 1 or axis == 'columns' or axis == 'c') and not range_.is_row():
        range_.xl_range.Columns.AutoFit()
    elif axis is None:
        if not range_.is_row():
            range_.xl_range.Columns.AutoFit()
        if not range_.is_column():
            range_.xl_range.Rows.AutoFit()
=======
def is_xl_object(xl_object):
    from win32com.client import CDispatch
    from types import InstanceType
    return type(xl_object) is InstanceType and xl_object.__class__ is CDispatch
>>>>>>> e30cf120
<|MERGE_RESOLUTION|>--- conflicted
+++ resolved
@@ -308,7 +308,6 @@
     xl_chart.Activate()
 
 
-<<<<<<< HEAD
 def autofit(range_, axis):
     if axis == 0 or axis == 'rows' or axis == 'r' and not range_.is_column():
         range_.xl_range.Rows.AutoFit()
@@ -319,9 +318,9 @@
             range_.xl_range.Columns.AutoFit()
         if not range_.is_column():
             range_.xl_range.Rows.AutoFit()
-=======
+
+
 def is_xl_object(xl_object):
     from win32com.client import CDispatch
     from types import InstanceType
-    return type(xl_object) is InstanceType and xl_object.__class__ is CDispatch
->>>>>>> e30cf120
+    return type(xl_object) is InstanceType and xl_object.__class__ is CDispatch