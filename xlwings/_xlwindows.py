--- conflicted
+++ resolved
@@ -342,14 +342,13 @@
         return None
 
 
-<<<<<<< HEAD
 def get_number_format(range_):
     return range_.xl_range.NumberFormat
 
 
 def set_number_format(range_, value):
     range_.xl_range.NumberFormat = value
-=======
+
+
 def get_address(xl_range, row_absolute, col_absolute, external):
-    return xl_range.GetAddress(row_absolute, col_absolute, 1, external)
->>>>>>> 74d0be72
+    return xl_range.GetAddress(row_absolute, col_absolute, 1, external)