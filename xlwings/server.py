--- conflicted
+++ resolved
@@ -353,25 +353,16 @@
     try:
         task()
     except Exception as e:
-<<<<<<< HEAD
-        if _ask_for_retry(e) and _can_retry(task):
+        if _ask_for_retry(e):
             msg = "Retrying TaskQueue '%s'."
             logger.info(msg, task) if logger.hasHandlers() else print(msg % task)
-            _execute_task(task)
+            idle_queue.appendleft(task)
+            return False
         else:
             import traceback
             msg = "TaskQueue '%s' threw an exception: %s"
             logger.error(msg, task, traceback.format_exc()) if logger.hasHandlers() else print(msg % (task, traceback.format_exc()))
-=======
-        if _ask_for_retry(e):
-            print("Retrying TaskQueue '%s'." % task)
-            idle_queue.appendleft(task)
-            return False
-        else:
-            import traceback
-            print("TaskQueue '%s' threw an exception: %s" % (task, traceback.format_exc()))
     return True
->>>>>>> 175d6da4
 
 
 RPC_E_SERVERCALL_RETRYLATER = -2147418111
