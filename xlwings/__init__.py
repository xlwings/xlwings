--- conflicted
+++ resolved
@@ -28,9 +28,6 @@
     pass
 
 # API
-<<<<<<< HEAD
-from .main import Application, Workbook, Range, Chart, Sheet, register_format, unregister_format, DataFrameAccessor, ArrayAccessor
-=======
 from .main import Application, Workbook, Range, Chart, Sheet, Picture, Shape, Plot
->>>>>>> 70f5e71f
+from .constants import *from .main import Application, Workbook, Range, Chart, Sheet, register_format, unregister_format, DataFrameAccessor, ArrayAccessor
 from .constants import *