--- conflicted
+++ resolved
@@ -110,12 +110,9 @@
                 "doc": f.__doc__ if f.__doc__ is not None else "Python function '" + f.__name__ + "' defined in '" + str(f.__code__.co_filename) + "'.",
                 "options": {}
             }
-<<<<<<< HEAD
         f.__xlfunc__["category"] = get_category(**kwargs)
-=======
         xlfunc = f.__xlfunc__
         xlfunc['call_while_in_wizard'] = should_call_while_in_wizard(**kwargs)
->>>>>>> cb73d98e
         return f
     if f is None:
         return inner
