--- conflicted
+++ resolved
@@ -16,14 +16,10 @@
 import itertools
 import inspect
 import collections
-<<<<<<< HEAD
-
-from . import xlplatform, string_types, time_types, xrange, map
-=======
 import tempfile
 import shutil
-from . import xlplatform, string_types, time_types, xrange, ShapeAlreadyExists
->>>>>>> 1fe4144d
+
+from . import xlplatform, string_types, time_types, xrange, map, ShapeAlreadyExists
 from .constants import ChartType
 
 
