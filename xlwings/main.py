"""
xlwings - Make Excel fly with Python!

Homepage and documentation: https://www.xlwings.org

Copyright (C) 2014-present, Zoomer Analytics GmbH.
All rights reserved.

License: BSD 3-clause (see LICENSE.txt for details)
"""
import os
import sys
import re
import numbers
import subprocess
import warnings
from pathlib import Path
from contextlib import contextmanager

<<<<<<< HEAD
from . import ShapeAlreadyExists, utils, XlwingsError
=======
from . import xlplatform, ShapeAlreadyExists, utils, XlwingsError
from .constants import FixedFormatQuality

>>>>>>> a267e6c6
import xlwings

# Optional imports
try:
    import matplotlib as mpl
    from matplotlib.backends.backend_agg import FigureCanvas
except ImportError:
    mpl = None
    FigureCanvas = None

try:
    import pandas as pd
except ImportError:
    pd = None

try:
    import PIL
except ImportError:
    PIL = None


class Collection:

    def __init__(self, impl):
        self.impl = impl

    @property
    def api(self):
        """
        Returns the native object (``pywin32`` or ``appscript`` obj) of the engine being used.
        """
        return self.impl.api

    def __call__(self, name_or_index):
        return self._wrap(impl=self.impl(name_or_index))

    def __len__(self):
        return len(self.impl)

    @property
    def count(self):
        """
        Returns the number of objects in the collection.
        """
        return len(self)

    def __iter__(self):
        for impl in self.impl:
            yield self._wrap(impl=impl)

    def __getitem__(self, key):
        if isinstance(key, numbers.Number):
            l = len(self)
            if key >= l:
                raise IndexError("Index %s out of range (%s elements)" % (key, l))
            if key < 0:
                if key < -l:
                    raise IndexError("Index %s out of range (%s elements)" % (key, l))
                key += l
            return self(key + 1)
        elif isinstance(key, slice):
            raise ValueError(self.impl.__class__.__name__ + " object does not support slicing")
        else:
            return self(key)

    def __contains__(self, key):
        return key in self.impl

    # used by repr - by default the name of the collection class, but can be overridden
    @property
    def _name(self):
        return self.__class__.__name__

    def __repr__(self):
        r = []
        for i, x in enumerate(self):
            if i == 3:
                r.append("...")
                break
            else:
                r.append(repr(x))

        return '{}({})'.format(
            self._name,
            "[" + ", ".join(r) + "]"
        )


class Engines:
    def __init__(self):
        self.active = None
        self.engines = []
        self.engines_by_name = {}

    def add(self, engine):
        self.engines.append(engine)
        self.engines_by_name[engine.name] = engine

    @property
    def count(self):
        return len(self)

    def __call__(self, name_or_index):
        if isinstance(name_or_index, numbers.Number):
            return self.engines[name_or_index - 1]
        else:
            return self.engines_by_name[name_or_index]

    def __getitem__(self, name_or_index):
        if isinstance(name_or_index, numbers.Number):
            return self.engines[name_or_index]
        else:
            return self.engines_by_name[name_or_index]

    def __len__(self):
        return len(self.engines)

    def __iter__(self):
        for engine in self.engines:
            yield engine

    def __repr__(self):
        return '{}({})'.format(
            self.__class__.__name__,
            repr(list(self))
        )


class Engine:

    def __init__(self, impl):
        self.impl = impl

    @property
    def apps(self):
        return Apps(impl=self.impl.apps)

    @property
    def name(self):
        return self.impl.name

    def activate(self):
        engines.active = self

    def __repr__(self):
        return "<%s Engine>" % self.name


class Apps:
    """
    A collection of all :meth:`app <App>` objects:

    >>> import xlwings as xw
    >>> xw.apps
    Apps([<Excel App 1668>, <Excel App 1644>])
    """

    def __init__(self, impl):
        self.impl = impl

    def keys(self):
        """
        Provides the PIDs of the Excel instances that act as keys in the Apps collection.

        .. versionadded:: 0.13.0
        """
        return self.impl.keys()

    def add(self, **kwargs):
        """
        Creates a new App. The new App becomes the active one. Returns an App object.
        """
        return App(impl=self.impl.add(**kwargs))

    @property
    def active(self):
        """
        Returns the active app.

        .. versionadded:: 0.9.0
        """
        for app in self.impl:
            return App(impl=app)
        return None

    def __call__(self, i):
        return self[i]

    def __repr__(self):
        return '{}({})'.format(
            getattr(self.__class__, '_name', self.__class__.__name__),
            repr(list(self))
        )

    def __getitem__(self, item):
        return App(impl=self.impl[item])

    def __len__(self):
        return len(self.impl)

    @property
    def count(self):
        """
        Returns the number of apps.

        .. versionadded:: 0.9.0
        """
        return len(self)

    def __iter__(self):
        for app in self.impl:
            yield App(impl=app)


engines = Engines()


class App:
    """
    An app corresponds to an Excel instance and should normally be used as context manager to make sure that everything
    is properly cleaned up again and to prevent zombie processes. New Excel instances can be fired up like so::

        import xlwings as xw

        with xw.App() as app:
            print(app.books)

    An app object is a member of the :meth:`apps <xlwings.main.Apps>` collection:

    >>> xw.apps
    Apps([<Excel App 1668>, <Excel App 1644>])
    >>> xw.apps[1668]  # get the available PIDs via xw.apps.keys()
    <Excel App 1668>
    >>> xw.apps.active
    <Excel App 1668>

    Parameters
    ----------
    visible : bool, default None
        Returns or sets a boolean value that determines whether the app is visible. The default
        leaves the state unchanged or sets visible=True if the object doesn't exist yet.

    spec : str, default None
        Mac-only, use the full path to the Excel application,
        e.g. ``/Applications/Microsoft Office 2011/Microsoft Excel`` or ``/Applications/Microsoft Excel``

        On Windows, if you want to change the version of Excel that xlwings talks to, go to ``Control Panel >
        Programs and Features`` and ``Repair`` the Office version that you want as default.


    .. note::
        On Mac, while xlwings allows you to run multiple instances of Excel, it's a feature that is not officially
        supported by Excel for Mac: Unlike on Windows, Excel will not ask you to open a read-only version of a file
        if it is already open in another instance. This means that you need to watch out yourself so that the same
        file is not being overwritten from different instances.
    """

    def __init__(self, visible=None, spec=None, add_book=True, impl=None):
        if impl is None:
            self.impl = engines.active.apps.add(spec=spec, add_book=add_book, visible=visible).impl
            if visible or visible is None:
                self.visible = True
        else:
            self.impl = impl
            if visible:
                self.visible = True
        self._pid = self.pid

    @property
    def engine(self):
        return Engine(impl=self.impl.engine)

    @property
    def api(self):
        """
        Returns the native object (``pywin32`` or ``appscript`` obj) of the engine being used.

        .. versionadded:: 0.9.0
        """
        return self.impl.api

    @property
    def version(self):
        """
        Returns the Excel version number object.

        Examples
        --------
        >>> import xlwings as xw
        >>> xw.App().version
        VersionNumber('15.24')
        >>> xw.apps[10559].version.major
        15

        .. versionchanged:: 0.9.0
        """
        return utils.VersionNumber(self.impl.version)

    @property
    def selection(self):
        """
        Returns the selected cells as Range.

        .. versionadded:: 0.9.0
        """
        return Range(impl=self.impl.selection) if self.impl.selection else None

    def activate(self, steal_focus=False):
        """
        Activates the Excel app.

        Parameters
        ----------
        steal_focus : bool, default False
            If True, make frontmost application and hand over focus from Python to Excel.


        .. versionadded:: 0.9.0
        """
        # Win Excel >= 2013 fails if visible=False...we may somehow not be using the correct HWND
        self.impl.activate(steal_focus)
        if self.engine.name != 'json':
            if self != apps.active:
                raise Exception('Could not activate App! Try to instantiate the App with visible=True.')

    @property
    def visible(self):
        """
        Gets or sets the visibility of Excel to ``True`` or  ``False``.

        .. versionadded:: 0.3.3
        """
        return self.impl.visible

    @visible.setter
    def visible(self, value):
        self.impl.visible = value

    def quit(self):
        """
        Quits the application without saving any workbooks.

        .. versionadded:: 0.3.3

        """
        return self.impl.quit()

    def kill(self):
        """
        Forces the Excel app to quit by killing its process.

        .. versionadded:: 0.9.0
        """
        return self.impl.kill()

    @property
    def screen_updating(self):
        """
        Turn screen updating off to speed up your script. You won't be able to see what the script is doing, but it
        will run faster. Remember to set the screen_updating property back to True when your script ends.

        .. versionadded:: 0.3.3
        """
        return self.impl.screen_updating

    @screen_updating.setter
    def screen_updating(self, value):
        self.impl.screen_updating = value

    @property
    def display_alerts(self):
        """
        The default value is True. Set this property to False to suppress prompts and alert messages while code is
        running; when a message requires a response, Excel chooses the default response.

        .. versionadded:: 0.9.0
        """
        return self.impl.display_alerts

    @display_alerts.setter
    def display_alerts(self, value):
        self.impl.display_alerts = value

    @property
    def enable_events(self):
        """
        ``True`` if events are enabled. Read/write boolean.

        .. versionadded:: 0.24.4
        """
        return self.impl.enable_events

    @enable_events.setter
    def enable_events(self, value):
        self.impl.enable_events = value

    @property
    def interactive(self):
        """
        ``True`` if Excel is in interactive mode. If you set this property to ``False``, Excel blocks all input
        from the keyboard and mouse (except input to dialog boxes that are displayed by your code). Read/write Boolean.
        Note: Not supported on macOS.

        .. versionadded:: 0.24.4
        """
        return self.impl.interactive

    @interactive.setter
    def interactive(self, value):
        self.impl.interactive = value

    @property
    def startup_path(self):
        """
        Returns the path to ``XLSTART`` which is where the xlwings add-in gets
        copied to by doing ``xlwings addin install``.

        .. versionadded:: 0.19.4
        """
        return self.impl.startup_path

    @property
    def calculation(self):
        """
        Returns or sets a calculation value that represents the calculation mode.
        Modes: ``'manual'``, ``'automatic'``, ``'semiautomatic'``

        Examples
        --------
        >>> import xlwings as xw
        >>> wb = xw.Book()
        >>> wb.app.calculation = 'manual'

        .. versionchanged:: 0.9.0
        """
        return self.impl.calculation

    @calculation.setter
    def calculation(self, value):
        self.impl.calculation = value

    def calculate(self):
        """
        Calculates all open books.

        .. versionadded:: 0.3.6

        """
        self.impl.calculate()

    @property
    def books(self):
        """
        A collection of all Book objects that are currently open.

        .. versionadded:: 0.9.0
        """
        return Books(impl=self.impl.books)

    @property
    def hwnd(self):
        """
        Returns the Window handle (Windows-only).

        .. versionadded:: 0.9.0
        """
        return self.impl.hwnd

    @property
    def pid(self):
        """
        Returns the PID of the app.

        .. versionadded:: 0.9.0
        """
        return self.impl.pid

    def range(self, cell1, cell2=None):
        """
        Range object from the active sheet of the active book, see :meth:`Range`.

        .. versionadded:: 0.9.0
        """
        return Range(impl=self.impl.range(cell1, cell2))

    def macro(self, name):
        """
        Runs a Sub or Function in Excel VBA that are not part of a specific workbook but e.g. are part of an add-in.

        Arguments
        ---------
        name : Name of Sub or Function with or without module name, e.g. ``'Module1.MyMacro'`` or ``'MyMacro'``

        Examples
        --------
        This VBA function:

        .. code-block:: vb.net

            Function MySum(x, y)
                MySum = x + y
            End Function

        can be accessed like this:

        >>> import xlwings as xw
        >>> app = xw.App()
        >>> my_sum = app.macro('MySum')
        >>> my_sum(1, 2)
        3

        Types are supported too:

        .. code-block:: vb.net
            Function MySum(x as integer, y as integer)
                MySum = x + y
            End Function

        >>> import xlwings as xw
        >>> app = xw.App()
        >>> my_sum = app.macro('MySum')
        >>> my_sum(1, 2)
        3

        However typed arrays are not supported. So the following won't work

        .. code-block:: vb.net

            Function MySum(arr() as integer)
                ' code here
            End Function
        See also: :meth:`Book.macro`

        .. versionadded:: 0.9.0
        """
        return Macro(self, name)

    @property
    def status_bar(self):
        """
        Gets or sets the value of the status bar. Returns ``False`` if Excel has control of it.

        .. versionadded:: 0.20.0
        """
        return self.impl.status_bar

    @status_bar.setter
    def status_bar(self, value):
        self.impl.status_bar = value

    @property
    def cut_copy_mode(self):
        """
        Gets or sets the status of the cut or copy mode.
        Accepts ``False`` for setting and returns ``None``, ``copy`` or ``cut`` when getting the status.

        .. versionadded:: 0.24.0
        """
        return self.impl.cut_copy_mode

    @cut_copy_mode.setter
    def cut_copy_mode(self, value):
        self.impl.cut_copy_mode = value

    @contextmanager
    def properties(self, **kwargs):
        """
        Context manager that allows you to easily change the app's properties temporarily. Once the code
        leaves the with block, the properties are changed back to their previous state.
        Note: Must be used as context manager or else will have no effect. Also, you can only use app
        properties that you can both read and write.

        Examples
        --------
        ::

            import xlwings as xw
            app = App()

            # Sets app.display_alerts = False
            with app.properties(display_alerts=False):
                # do stuff

            # Sets app.calculation = 'manual' and app.enable_events = True
            with app.properties(calculation='manual', enable_events=True):
                # do stuff

            # Makes sure the status bar is reset even if an error happens in the with block
            with app.properties(status_bar='Calculating...'):
                # do stuff

        .. versionadded:: 0.24.4
        """
        initial_state = {}
        for attribute, value in kwargs.items():
            initial_state[attribute] = getattr(self, attribute, value)
            setattr(self, attribute, value)
        try:
            yield self
        finally:
            for attribute, value in initial_state.items():
                setattr(self, attribute, value)

    def create_report(self, template=None, output=None, book_settings=None, **data):
        warnings.warn('Deprecated. Use render_template instead.')
        return self.render_template(template=template, output=output, book_settings=book_settings, **data)

    def render_template(self, template=None, output=None, book_settings=None, **data):
        """
        This function requires xlwings :guilabel:`PRO`.

        This is a convenience wrapper around :meth:`mysheet.render_template <xlwings.Sheet.render_template>`

        Writes the values of all key word arguments to the ``output`` file according to the ``template`` and the variables
        contained in there (Jinja variable syntax).
        Following variable types are supported:

        strings, numbers, lists, simple dicts, NumPy arrays, Pandas DataFrames, pictures and
        Matplotlib/Plotly figures.

        Parameters
        ----------
        template: str or path-like object
            Path to your Excel template, e.g. ``r'C:\\Path\\to\\my_template.xlsx'``

        output: str or path-like object
            Path to your Report, e.g. ``r'C:\\Path\\to\\my_report.xlsx'``

        book_settings: dict, default None
            A dictionary of ``xlwings.Book`` parameters, for details see: :attr:`xlwings.Book`.
            For example: ``book_settings={'update_links': False}``.

        data: kwargs
            All key/value pairs that are used in the template.

        Returns
        -------
        wb: xlwings Book

        .. versionadded:: 0.24.4
        """
        from .pro.reports import render_template
        return render_template(template=template, output=output, book_settings=book_settings, app=self, **data)

    def __repr__(self):
        return "<Excel App %s>" % self.pid

    def __eq__(self, other):
        return type(other) is App and other.pid == self.pid

    def __ne__(self, other):
        return not self.__eq__(other)

    def __hash__(self):
        return hash(self.pid)

    def __enter__(self):
        return self

    def __exit__(self, exc_type, exc_value, exc_tb):
        self.quit()
        if sys.platform.startswith('win'):
            try:
                self.kill()
            except:
                pass


class Book:
    """
    A book object is a member of the :meth:`books <xlwings.main.Books>` collection:

    >>> import xlwings as xw
    >>> xw.books[0]
    <Book [Book1]>


    The easiest way to connect to a book is offered by ``xw.Book``: it looks for the book in all app instances and
    returns an error, should the same book be open in multiple instances.
    To connect to a book in the active app instance, use ``xw.books`` and to refer to a specific app, use:

    >>> app = xw.App()  # or something like xw.apps[10559] for existing apps, get the PIDs via xw.apps.keys()
    >>> app.books['Book1']

    +--------------------+--------------------------------------+--------------------------------------------+
    |                    | xw.Book                              | xw.books                                   |
    +====================+======================================+============================================+
    | New book           | ``xw.Book()``                        | ``xw.books.add()``                         |
    +--------------------+--------------------------------------+--------------------------------------------+
    | Unsaved book       | ``xw.Book('Book1')``                 | ``xw.books['Book1']``                      |
    +--------------------+--------------------------------------+--------------------------------------------+
    | Book by (full)name | ``xw.Book(r'C:/path/to/file.xlsx')`` | ``xw.books.open(r'C:/path/to/file.xlsx')`` |
    +--------------------+--------------------------------------+--------------------------------------------+

    Parameters
    ----------
    fullname : str or path-like object, default None
        Full path or name (incl. xlsx, xlsm etc.) of existing workbook or name of an unsaved workbook. Without a full
        path, it looks for the file in the current working directory.
    update_links : bool, default None
        If this argument is omitted, the user is prompted to specify how links will be updated
    read_only : bool, default False
        True to open workbook in read-only mode
    format : str
        If opening a text file, this specifies the delimiter character
    password : str
        Password to open a protected workbook
    write_res_password : str
        Password to write to a write-reserved workbook
    ignore_read_only_recommended : bool, default False
        Set to ``True`` to mute the read-only recommended message
    origin : int
        For text files only. Specifies where it originated. Use Platform constants.
    delimiter : str
        If format argument is 6, this specifies the delimiter.
    editable : bool, default False
        This option is only for legacy Microsoft Excel 4.0 addins.
    notify : bool, default False
        Notify the user when a file becomes available If the file cannot be opened in read/write mode.
    converter : int
        The index of the first file converter to try when opening the file.
    add_to_mru : bool, default False
        Add this workbook to the list of recently added workbooks.
    local : bool, default False
        If ``True``, saves files against the language of Excel, otherwise against the language of VBA.
        Not supported on macOS.
    corrupt_load : int, default xlNormalLoad
        Can be one of xlNormalLoad, xlRepairFile or xlExtractData. Not supported on macOS.
    json : dict
        A JSON object as delivered by the MS Office Scripts or Google Apps Script xlwings module but in a deserialized
        form, i.e., as dictionary.

        .. versionadded:: 0.26.0
    """

    def __init__(self, fullname=None, update_links=None, read_only=None, format=None, password=None,
                 write_res_password=None,
                 ignore_read_only_recommended=None, origin=None, delimiter=None, editable=None, notify=None,
                 converter=None,
                 add_to_mru=None, local=None, corrupt_load=None, impl=None, json=None):
        if not impl:
            if json:
                if xlwings.PRO:
                    impl = engines['json'].apps[-1].books.open(json=json).impl
                else:
                    # Will raise LicenseKeyError or ImportError
                    from xlwings import pro
            elif fullname:
                fullname = utils.fspath(fullname)
                fullname = fullname.lower()

                candidates = []
                for app in apps:
                    for wb in app.books:
                        if wb.fullname.lower() == fullname or wb.name.lower() == fullname:
                            candidates.append((app, wb))

                app = apps.active
                if len(candidates) == 0:
                    if not app:
                        app = App(add_book=False)
                    impl = app.books.open(fullname, update_links, read_only, format, password, write_res_password,
                                          ignore_read_only_recommended, origin, delimiter, editable, notify, converter,
                                          add_to_mru, local, corrupt_load).impl
                elif len(candidates) > 1:
                    raise Exception("Workbook '%s' is open in more than one Excel instance." % fullname)
                else:
                    impl = candidates[0][1].impl
            else:
                # Open Excel if necessary and create a new workbook
                if apps.active:
                    impl = apps.active.books.add().impl
                else:
                    app = App()
                    impl = app.books[0].impl

        self.impl = impl

    @property
    def api(self):
        """
        Returns the native object (``pywin32`` or ``appscript`` obj) of the engine being used.

        .. versionadded:: 0.9.0
        """
        return self.impl.api

    def json(self):
        """
        Returns a JSON serializable object as expected by the MS Office Scripts or Google Apps Script xlwings
        module. Only available with book objects that have been instantiated via ``xw.Book(json=...)``.

        .. versionadded:: 0.26.0
        """
        return self.impl.json()

    def __eq__(self, other):
        return isinstance(other, Book) and self.app == other.app and self.name == other.name

    def __ne__(self, other):
        return not self.__eq__(other)

    def __hash__(self):
        return hash((self.app, self.name))

    @classmethod
    def caller(cls):
        """
        References the calling book when the Python function is called from Excel via ``RunPython``.
        Pack it into the function being called from Excel, e.g.::

            import xlwings as xw

             def my_macro():
                wb = xw.Book.caller()
                wb.sheets[0].range('A1').value = 1

        To be able to easily invoke such code from Python for debugging, use ``xw.Book.set_mock_caller()``.

        .. versionadded:: 0.3.0
        """
        wb, from_xl, hwnd = None, None, None
        for arg in sys.argv:
            if arg.startswith('--wb='):
                wb = arg.split('=')[1].strip()
            elif arg.startswith('--from_xl'):
                from_xl = arg.split('=')[1].strip()
            elif arg.startswith('--hwnd'):
                hwnd = arg.split('=')[1].strip()
        if hasattr(Book, '_mock_caller'):
            # Use mocking Book, see Book.set_mock_caller()
            return cls(impl=Book._mock_caller.impl)
        elif from_xl == '1':
            name = wb.lower()
            if sys.platform.startswith('win'):
                app = App(impl=xlwings._xlwindows.App(xl=int(hwnd)))
                return cls(impl=app.books[name].impl)
            else:
                # On Mac, the same file open in two instances is not supported
                if apps.active.version < 15:
                    name = name.encode('utf-8', 'surrogateescape').decode('mac_latin2')
                return cls(impl=Book(name).impl)
        elif xlwings._xlwindows.BOOK_CALLER:
            # Called via OPTIMIZED_CONNECTION = True
            return cls(impl=xlwings._xlwindows.Book(xlwings._xlwindows.BOOK_CALLER))
        else:
            raise Exception('Book.caller() must not be called directly. Call through Excel or set a mock caller '
                            'first with Book.set_mock_caller().')

    def set_mock_caller(self):
        """
        Sets the Excel file which is used to mock ``xw.Book.caller()`` when the code is called from Python and not from
        Excel via ``RunPython``.

        Examples
        --------
        ::

            # This code runs unchanged from Excel via RunPython and from Python directly
            import os
            import xlwings as xw

            def my_macro():
                sht = xw.Book.caller().sheets[0]
                sht.range('A1').value = 'Hello xlwings!'

            if __name__ == '__main__':
                xw.Book('file.xlsm').set_mock_caller()
                my_macro()

        .. versionadded:: 0.3.1
        """
        Book._mock_caller = self

    def macro(self, name):
        """
        Runs a Sub or Function in Excel VBA.

        Arguments
        ---------
        name : Name of Sub or Function with or without module name, e.g. ``'Module1.MyMacro'`` or ``'MyMacro'``

        Examples
        --------
        This VBA function:

        .. code-block:: vb.net

            Function MySum(x, y)
                MySum = x + y
            End Function

        can be accessed like this:

        >>> import xlwings as xw
        >>> wb = xw.books.active
        >>> my_sum = wb.macro('MySum')
        >>> my_sum(1, 2)
        3

        See also: :meth:`App.macro`

        .. versionadded:: 0.7.1
        """
        return self.app.macro("'{0}'!{1}".format(self.name, name))

    @property
    def name(self):
        """
        Returns the name of the book as str.
        """
        return self.impl.name

    @property
    def sheets(self):
        """
        Returns a sheets collection that represents all the sheets in the book.

        .. versionadded:: 0.9.0
        """
        return Sheets(impl=self.impl.sheets)

    @property
    def app(self):
        """
        Returns an app object that represents the creator of the book.

        .. versionadded:: 0.9.0
        """
        return App(impl=self.impl.app)

    def close(self):
        """
        Closes the book without saving it.

        .. versionadded:: 0.1.1
        """
        self.impl.close()

    def save(self, path=None, password=None):
        """
        Saves the Workbook. If a path is being provided, this works like SaveAs() in Excel. If no path is specified and
        if the file hasn't been saved previously, it's being saved in the current working directory with the current
        filename. Existing files are overwritten without prompting.

        Arguments
        ---------
        path : str or path-like object, default None
            Full path to the workbook
        password : str, default None
            Protection password with max. 15 characters

            .. versionadded :: 0.25.1
        Example
        -------
        >>> import xlwings as xw
        >>> wb = xw.Book()
        >>> wb.save()
        >>> wb.save(r'C:\\path\\to\\new_file_name.xlsx')


        .. versionadded:: 0.3.1
        """
        if path:
            path = utils.fspath(path)
        with self.app.properties(display_alerts=False):
            self.impl.save(path, password=password)

    @property
    def fullname(self):
        """
        Returns the name of the object, including its path on disk, as a string. Read-only String.

        """
        return self.impl.fullname

    @property
    def names(self):
        """
        Returns a names collection that represents all the names in the specified book (including all sheet-specific names).

        .. versionchanged:: 0.9.0

        """
        return Names(impl=self.impl.names)

    def activate(self, steal_focus=False):
        """
        Activates the book.

        Parameters
        ----------
        steal_focus : bool, default False
            If True, make frontmost window and hand over focus from Python to Excel.

        """
        self.app.activate(steal_focus=steal_focus)
        self.impl.activate()

    @property
    def selection(self):
        """
        Returns the selected cells as Range.

        .. versionadded:: 0.9.0
        """
        return Range(impl=self.app.selection.impl) if self.app.selection else None

    def to_pdf(self, path=None, include=None, exclude=None, layout=None, exclude_start_string='#', show=False, quality=FixedFormatQuality.xlQualityStandard):
        """
        Exports the whole Excel workbook or a subset of the sheets to a PDF file.
        If you want to print hidden sheets, you will need to list them explicitely under ``include``.

        Parameters
        ----------
        path : str or path-like object, default None
            Path to the PDF file, defaults to the same name as the workbook, in the same directory.
            For unsaved workbooks, it defaults to the current working directory instead.

        include : int or str or list, default None
            Which sheets to include: provide a selection of sheets in the form of sheet indices (1-based like in Excel)
            or sheet names. Can be an int/str for a single sheet or a list of int/str for multiple sheets.

        exclude : int or str or list, default None
            Which sheets to exclude: provide a selection of sheets in the form of sheet indices (1-based like in Excel)
            or sheet names. Can be an int/str for a single sheet or a list of int/str for multiple sheets.

        layout : str or path-like object, default None
            This argument requires xlwings :guilabel:`PRO`.

            Path to a PDF file on which the report will be printed. This is ideal for headers and footers
            as well as borderless printing of graphics/artwork. The PDF file either needs to have only
            1 page (every report page uses the same layout) or otherwise needs the same amount of pages
            as the report (each report page is printed on the respective page in the layout PDF).

            .. versionadded:: 0.24.3

        exclude_start_string : str, default '#'
            Sheet names that start with this character/string will not be printed.

            .. versionadded:: 0.24.4

        show : bool, default False
            Once created, open the PDF file with the default application.

            .. versionadded:: 0.24.6

        Examples
        --------
        >>> wb = xw.Book()
        >>> wb.sheets[0]['A1'].value = 'PDF'
        >>> wb.to_pdf()

        See also :meth:`xlwings.Sheet.to_pdf`

        .. versionadded:: 0.21.1
        """
        report_path = utils.fspath(path)
        layout_path = utils.fspath(layout)
        if report_path is None:
            # fullname won't work if file is stored on OneDrive
            filename, extension = os.path.splitext(self.fullname)
            directory, _ = os.path.split(self.fullname)
            if directory:
                report_path = os.path.join(directory, filename + '.pdf')
            else:
                report_path = filename + '.pdf'
        if (include is not None) and (exclude is not None):
            raise ValueError("You can only use either 'include' or 'exclude'")
        # Hide sheets to exclude them from printing
        if isinstance(include, (str, int)):
            include = [include]
        if isinstance(exclude, (str, int)):
            exclude = [exclude]
        exclude_by_name = [sheet.index for sheet in self.sheets if sheet.name.startswith(exclude_start_string)]
        visibility = {}
        if include or exclude or exclude_by_name:
            for sheet in self.sheets:
                visibility[sheet] = sheet.visible
        try:
            if include:
                for sheet in self.sheets:
                    if (sheet.name in include) or (sheet.index in include):
                        sheet.visible = True
                    else:
                        sheet.visible = False
            if exclude or exclude_by_name:
                exclude = [] if exclude is None else exclude
                for sheet in self.sheets:
                    if (sheet.name in exclude) or (sheet.index in exclude) or (sheet.index in exclude_by_name):
                        sheet.visible = False
            self.impl.to_pdf(os.path.realpath(report_path), quality=quality)
        except Exception:
            raise
        finally:
            # Reset visibility
            if include or exclude or exclude_by_name:
                for sheet, tf in visibility.items():
                    sheet.visible = tf

        if layout:
            from .pro.reports.pdf import print_on_layout
            print_on_layout(report_path=report_path, layout_path=layout_path)

        if show:
            if sys.platform.startswith('win'):
                os.startfile(report_path)
            else:
                subprocess.run(['open', report_path])

    def __repr__(self):
        return "<Book [{0}]>".format(self.name)

    def render_template(self, **data):
        """
        This method requires xlwings :guilabel:`PRO`.

        Replaces all Jinja variables (e.g ``{{ myvar }}``) in the book with the keyword argument that has the same name.

        .. versionadded:: 0.25.0

        Parameters
        ----------
        data: kwargs
            All key/value pairs that are used in the template.

        Examples
        --------

        >>> import xlwings as xw
        >>> book = xw.Book()
        >>> book.sheets[0]['A1:A2'].value = '{{ myvar }}'
        >>> book.render_template(myvar='test')
        """
        for sheet in reversed(self.sheets):
            sheet.render_template(**data)


class Sheet:
    """
    A sheet object is a member of the :meth:`sheets <xlwings.main.Sheets>` collection:

    >>> import xlwings as xw
    >>> wb = xw.Book()
    >>> wb.sheets[0]
    <Sheet [Book1]Sheet1>
    >>> wb.sheets['Sheet1']
    <Sheet [Book1]Sheet1>
    >>> wb.sheets.add()
    <Sheet [Book1]Sheet2>

    .. versionchanged:: 0.9.0
    """

    def __init__(self, sheet=None, impl=None):
        if impl is None:
            self.impl = books.active.sheets(sheet).impl
        else:
            self.impl = impl

    @property
    def api(self):
        """
        Returns the native object (``pywin32`` or ``appscript`` obj) of the engine being used.

        .. versionadded:: 0.9.0
        """
        return self.impl.api

    def __eq__(self, other):
        return isinstance(other, Sheet) and self.book == other.book and self.name == other.name

    def __ne__(self, other):
        return not self.__eq__(other)

    def __hash__(self):
        return hash((self.book, self.name))

    @property
    def name(self):
        """Gets or sets the name of the Sheet."""
        return self.impl.name

    @name.setter
    def name(self, value):
        if value in [None, ""]:
            raise ValueError("A sheet name can't be empty.")
        elif any(char in value for char in ['\\', '/', '?',  '*', '[', ']']):
            raise ValueError("A sheet name must not contain any of the following characters: \\, /, ?, *, [, ]")
        elif len(value) > 31:
            raise ValueError(f'The max. length of a sheet name is 31 characters. Yours is {len(value)}.')
        else:
            self.impl.name = value

    @property
    def names(self):
        """
        Returns a names collection that represents all the sheet-specific names
        (names defined with the "SheetName!" prefix).

        .. versionadded:: 0.9.0

        """
        return Names(impl=self.impl.names)

    @property
    def book(self):
        """Returns the Book of the specified Sheet. Read-only."""
        return Book(impl=self.impl.book)

    @property
    def index(self):
        """Returns the index of the Sheet (1-based as in Excel)."""
        return self.impl.index

    def range(self, cell1, cell2=None):
        """
        Returns a Range object from the active sheet of the active book, see :meth:`Range`.

        .. versionadded:: 0.9.0
        """
        if isinstance(cell1, Range):
            if cell1.sheet != self:
                raise ValueError("First range is not on this sheet")
            cell1 = cell1.impl
        if isinstance(cell2, Range):
            if cell2.sheet != self:
                raise ValueError("Second range is not on this sheet")
            cell2 = cell2.impl
        return Range(impl=self.impl.range(cell1, cell2))

    @property
    def cells(self):
        """
        Returns a Range object that represents all the cells on the Sheet
        (not just the cells that are currently in use).

        .. versionadded:: 0.9.0
        """
        return Range(impl=self.impl.cells)

    def activate(self):
        """Activates the Sheet and returns it."""
        self.book.activate()
        return self.impl.activate()

    def select(self):
        """
        Selects the Sheet. Select only works on the active book.

        .. versionadded:: 0.9.0
        """
        return self.impl.select()

    def clear_contents(self):
        """Clears the content of the whole sheet but leaves the formatting."""
        return self.impl.clear_contents()

    def clear(self):
        """Clears the content and formatting of the whole sheet."""
        return self.impl.clear()

    def autofit(self, axis=None):
        """
        Autofits the width of either columns, rows or both on a whole Sheet.

        Arguments
        ---------
        axis : string, default None
            - To autofit rows, use one of the following: ``rows`` or ``r``
            - To autofit columns, use one of the following: ``columns`` or ``c``
            - To autofit rows and columns, provide no arguments

        Examples
        --------
        >>> import xlwings as xw
        >>> wb = xw.Book()
        >>> wb.sheets['Sheet1'].autofit('c')
        >>> wb.sheets['Sheet1'].autofit('r')
        >>> wb.sheets['Sheet1'].autofit()

        .. versionadded:: 0.2.3
        """
        return self.impl.autofit(axis)

    def delete(self):
        """
        Deletes the Sheet.

        .. versionadded: 0.6.0
        """
        return self.impl.delete()

    def to_pdf(self, path=None, layout=None, show=False, quality=FixedFormatQuality.xlQualityStandard):
        """
        Exports the sheet to a PDF file.

        Parameters
        ----------
        path : str or path-like object, default None
            Path to the PDF file, defaults to the name of the sheet in the same directory of the workbook.
            For unsaved workbooks, it defaults to the current working directory instead.

        layout : str or path-like object, default None
            This argument requires xlwings :guilabel:`PRO`.

            Path to a PDF file on which the report will be printed. This is ideal for headers and footers
            as well as borderless printing of graphics/artwork. The PDF file either needs to have only
            1 page (every report page uses the same layout) or otherwise needs the same amount of pages
            as the report (each report page is printed on the respective page in the layout PDF).

            .. versionadded:: 0.24.3

        show : bool, default False
            Once created, open the PDF file with the default application.

            .. versionadded:: 0.24.6

        Examples
        --------
        >>> wb = xw.Book()
        >>> sheet = wb.sheets[0]
        >>> sheet['A1'].value = 'PDF'
        >>> sheet.to_pdf()

        See also :meth:`xlwings.Book.to_pdf`

        .. versionadded:: 0.22.3
        """
        self.book.to_pdf(self.name + '.pdf' if path is None else path,
                         include=self.index, layout=layout, show=show, quality=quality)

    def copy(self, before=None, after=None, name=None):
        """
        Copy a sheet to the current or a new Book. By default, it places the copied sheet after all existing sheets
        in the current Book. Returns the copied sheet.

        .. versionadded:: 0.22.0

        Arguments
        ---------
        before : sheet object, default None
            The sheet object before which you want to place the sheet

        after : sheet object, default None
            The sheet object after which you want to place the sheet, by default it is placed after
            all existing sheets

        name : str, default None
            The sheet name of the copy

        Returns
        -------
        Sheet object: Sheet
            The copied sheet

        Examples
        --------

        .. code-block:: python

            # Create two books and add a value to the first sheet of the first book
            first_book = xw.Book()
            second_book = xw.Book()
            first_book.sheets[0]['A1'].value = 'some value'

            # Copy to same Book with the default location and name
            first_book.sheets[0].copy()

            # Copy to same Book with custom sheet name
            first_book.sheets[0].copy(name='copied')

            # Copy to second Book requires to use before or after
            first_book.sheets[0].copy(after=second_book.sheets[0])
        """
        # copy() doesn't return the copied sheet object and has an awkward default (copy it to a new workbook
        # if neither before or after are provided), so we're not taking that behavior over
        assert (before is None) or (after is None), "you must provide either before or after but not both"
        if (before is None) and (after is None):
            after = self.book.sheets[-1]
        if before:
            target_book = before.book
            before = before.impl
        if after:
            target_book = after.book
            after = after.impl
        if name:
            if name.lower() in (s.name.lower() for s in target_book.sheets):
                raise ValueError(f"Sheet named '{name}' already present in workbook")
        sheet_names_before = {sheet.name for sheet in target_book.sheets}
        self.impl.copy(before=before, after=after)
        sheet_names_after = {sheet.name for sheet in target_book.sheets}
        new_sheet_name = sheet_names_after.difference(sheet_names_before).pop()
        copied_sheet = target_book.sheets[new_sheet_name]
        if name:
            copied_sheet.name = name
        return copied_sheet

    def render_template(self, **data):
        """
        This method requires xlwings :guilabel:`PRO`.

        Replaces all Jinja variables (e.g ``{{ myvar }}``) in the sheet with the keyword argument that has the same name.
        Following variable types are supported:

        strings, numbers, lists, simple dicts, NumPy arrays, Pandas DataFrames, PIL Image objects that have a filename and
        Matplotlib figures.

        .. versionadded:: 0.22.0

        Parameters
        ----------
        data: kwargs
            All key/value pairs that are used in the template.

        Examples
        --------

        >>> import xlwings as xw
        >>> book = xw.Book()
        >>> book.sheets[0]['A1:A2'].value = '{{ myvar }}'
        >>> book.sheets[0].render_template(myvar='test')
        """
        from .pro.reports.main import render_sheet
        render_sheet(self, **data)

    @property
    def charts(self):
        """
        See :meth:`Charts <xlwings.main.Charts>`

        .. versionadded:: 0.9.0
        """
        return Charts(impl=self.impl.charts)

    @property
    def shapes(self):
        """
        See :meth:`Shapes <xlwings.main.Shapes>`

        .. versionadded:: 0.9.0
        """
        return Shapes(impl=self.impl.shapes)

    @property
    def tables(self):
        """
        See :meth:`Tables <xlwings.main.Tables>`

        .. versionadded:: 0.21.0
        """
        return Tables(impl=self.impl.tables)

    @property
    def pictures(self):
        """
        See :meth:`Pictures <xlwings.main.Pictures>`

        .. versionadded:: 0.9.0
        """
        return Pictures(impl=self.impl.pictures)

    @property
    def used_range(self):
        """
        Used Range of Sheet.

        Returns
        -------
        xw.Range


        .. versionadded:: 0.13.0
        """
        return Range(impl=self.impl.used_range)

    @property
    def visible(self):
        """Gets or sets the visibility of the Sheet (bool).

        .. versionadded:: 0.21.1
        """
        return self.impl.visible

    @visible.setter
    def visible(self, value):
        self.impl.visible = value

    @property
    def page_setup(self):
        """
        Returns a PageSetup object.

        .. versionadded:: 0.24.2
        """
        return PageSetup(self.impl.page_setup)

    def __getitem__(self, item):
        if isinstance(item, str):
            return self.range(item)
        else:
            return self.cells[item]

    def __repr__(self):
        return "<Sheet [{1}]{0}>".format(self.name, self.book.name)


class Range:
    """
    Returns a Range object that represents a cell or a range of cells.

    Arguments
    ---------
    cell1 : str or tuple or Range
        Name of the range in the upper-left corner in A1 notation or as index-tuple or as name or as xw.Range object. It
        can also specify a range using the range operator (a colon), .e.g. 'A1:B2'

    cell2 : str or tuple or Range, default None
        Name of the range in the lower-right corner in A1 notation or as index-tuple or as name or as xw.Range object.

    Examples
    --------

    Active Sheet:

    .. code-block:: python

        import xlwings as xw
        xw.Range('A1')
        xw.Range('A1:C3')
        xw.Range((1,1))
        xw.Range((1,1), (3,3))
        xw.Range('NamedRange')
        xw.Range(xw.Range('A1'), xw.Range('B2'))

    Specific Sheet:

    .. code-block:: python

        xw.books['MyBook.xlsx'].sheets[0].range('A1')
    """

    def __init__(self, cell1=None, cell2=None, **options):

        # Arguments
        impl = options.pop('impl', None)
        if impl is None:
            if cell2 is not None and isinstance(cell1, Range) and isinstance(cell2, Range):
                if cell1.sheet != cell2.sheet:
                    raise ValueError("Ranges are not on the same sheet")
                impl = cell1.sheet.range(cell1, cell2).impl
            elif cell2 is None and isinstance(cell1, str):
                impl = apps.active.range(cell1).impl
            elif cell2 is None and isinstance(cell1, tuple):
                impl = sheets.active.range(cell1, cell2).impl
            elif cell2 is not None and isinstance(cell1, tuple) and isinstance(cell2, tuple):
                impl = sheets.active.range(cell1, cell2).impl
            else:
                raise ValueError("Invalid arguments")

        self._impl = impl

        # Keyword Arguments
        self._options = options

    @property
    def impl(self):
        return self._impl

    @property
    def api(self):
        """
        Returns the native object (``pywin32`` or ``appscript`` obj) of the engine being used.

        .. versionadded:: 0.9.0
        """
        return self.impl.api

    def __eq__(self, other):
        return (
                isinstance(other, Range)
                and self.sheet == other.sheet
                and self.row == other.row
                and self.column == other.column
                and self.shape == other.shape
        )

    def __ne__(self, other):
        return not self.__eq__(other)

    def __hash__(self):
        return hash((self.sheet, self.row, self.column, self.shape))

    def __iter__(self):
        # Iterator object that returns cell Ranges: (1, 1), (1, 2) etc.
        for i in range(len(self)):
            yield self(i + 1)

    def options(self, convert=None, **options):
        """
        Allows you to set a converter and their options. Converters define how Excel Ranges and their values are
        being converted both during reading and writing operations. If no explicit converter is specified, the
        base converter is being applied, see :ref:`converters`.

        Arguments
        ---------
        ``convert`` : object, default None
            A converter, e.g. ``dict``, ``np.array``, ``pd.DataFrame``, ``pd.Series``, defaults to default converter

        Keyword Arguments
        -----------------
        ndim : int, default None
            number of dimensions

        numbers : type, default None
            type of numbers, e.g. ``int``

        dates : type, default None
            e.g. ``datetime.date`` defaults to ``datetime.datetime``

        empty : object, default None
            transformation of empty cells

        transpose : Boolean, default False
            transpose values

        expand : str, default None
            One of ``'table'``, ``'down'``, ``'right'``

        chunksize : int
            Use a chunksize, e.g. ``10000`` to prevent timeout or memory issues when reading or writing large amounts
            of data. Works with all formats, including DataFrames, NumPy arrays, and list of lists.

         => For converter-specific options, see :ref:`converters`.

        Returns
        -------
        Range object


        .. versionadded:: 0.7.0
        """
        options['convert'] = convert
        return Range(
            impl=self.impl,
            **options
        )

    @property
    def sheet(self):
        """
        Returns the Sheet object to which the Range belongs.

        .. versionadded:: 0.9.0
        """
        return Sheet(impl=self.impl.sheet)

    def __len__(self):
        return len(self.impl)

    @property
    def count(self):
        """
        Returns the number of cells.

        """
        return len(self)

    @property
    def row(self):
        """
        Returns the number of the first row in the specified range. Read-only.

        Returns
        -------
        Integer


        .. versionadded:: 0.3.5
        """
        return self.impl.row

    @property
    def column(self):
        """
        Returns the number of the first column in the in the specified range. Read-only.

        Returns
        -------
        Integer


        .. versionadded:: 0.3.5
        """
        return self.impl.column

    @property
    def raw_value(self):
        """
        Gets and sets the values directly as delivered from/accepted by the engine that is being used (``pywin32`` or ``appscript``)
        without going through any of xlwings' data cleaning/converting. This can be helpful if speed is an issue but naturally
        will be engine specific, i.e. might remove the cross-platform compatibility.
        """
        return self.impl.raw_value

    @raw_value.setter
    def raw_value(self, data):
        self.impl.raw_value = data

    def clear_contents(self):
        """Clears the content of a Range but leaves the formatting."""
        return self.impl.clear_contents()

    def clear(self):
        """Clears the content and the formatting of a Range."""
        return self.impl.clear()

    @property
    def has_array(self):
        """
        ``True`` if the range is part of a legacy CSE Array formula and ``False`` otherwise.
        """
        return self.impl.has_array

    def end(self, direction):
        """
        Returns a Range object that represents the cell at the end of the region that contains the source range.
        Equivalent to pressing Ctrl+Up, Ctrl+down, Ctrl+left, or Ctrl+right.

        Parameters
        ----------
        direction : One of 'up', 'down', 'right', 'left'

        Examples
        --------
        >>> import xlwings as xw
        >>> wb = xw.Book()
        >>> xw.Range('A1:B2').value = 1
        >>> xw.Range('A1').end('down')
        <Range [Book1]Sheet1!$A$2>
        >>> xw.Range('B2').end('right')
        <Range [Book1]Sheet1!$B$2>

        .. versionadded:: 0.9.0
        """
        return Range(impl=self.impl.end(direction))

    @property
    def formula(self):
        """Gets or sets the formula for the given Range."""
        return self.impl.formula

    @formula.setter
    def formula(self, value):
        self.impl.formula = value

    @property
    def formula2(self):
        """Gets or sets the formula2 for the given Range."""
        return self.impl.formula2

    @formula2.setter
    def formula2(self, value):
        self.impl.formula2 = value

    @property
    def formula_array(self):
        """
        Gets or sets an  array formula for the given Range.

        .. versionadded:: 0.7.1
        """
        return self.impl.formula_array

    @formula_array.setter
    def formula_array(self, value):
        self.impl.formula_array = value

    @property
    def font(self):
        return Font(impl=self.impl.font)

    @property
    def characters(self):
        return Characters(impl=self.impl.characters)

    @property
    def column_width(self):
        """
        Gets or sets the width, in characters, of a Range.
        One unit of column width is equal to the width of one character in the Normal style.
        For proportional fonts, the width of the character 0 (zero) is used.

        If all columns in the Range have the same width, returns the width.
        If columns in the Range have different widths, returns None.

        column_width must be in the range:
        0 <= column_width <= 255

        Note: If the Range is outside the used range of the Worksheet, and columns in the Range have different widths,
        returns the width of the first column.

        Returns
        -------
        float


        .. versionadded:: 0.4.0
        """
        return self.impl.column_width

    @column_width.setter
    def column_width(self, value):
        self.impl.column_width = value

    @property
    def row_height(self):
        """
        Gets or sets the height, in points, of a Range.
        If all rows in the Range have the same height, returns the height.
        If rows in the Range have different heights, returns None.

        row_height must be in the range:
        0 <= row_height <= 409.5

        Note: If the Range is outside the used range of the Worksheet, and rows in the Range have different heights,
        returns the height of the first row.

        Returns
        -------
        float


        .. versionadded:: 0.4.0
        """
        return self.impl.row_height

    @row_height.setter
    def row_height(self, value):
        self.impl.row_height = value

    @property
    def width(self):
        """
        Returns the width, in points, of a Range. Read-only.

        Returns
        -------
        float


        .. versionadded:: 0.4.0
        """
        return self.impl.width

    @property
    def height(self):
        """
        Returns the height, in points, of a Range. Read-only.

        Returns
        -------
        float


        .. versionadded:: 0.4.0
        """
        return self.impl.height

    @property
    def left(self):
        """
        Returns the distance, in points, from the left edge of column A to the left edge of the range. Read-only.

        Returns
        -------
        float


        .. versionadded:: 0.6.0
        """
        return self.impl.left

    @property
    def top(self):
        """
        Returns the distance, in points, from the top edge of row 1 to the top edge of the range. Read-only.

        Returns
        -------
        float


        .. versionadded:: 0.6.0
        """
        return self.impl.top

    @property
    def number_format(self):
        """
        Gets and sets the number_format of a Range.

        Examples
        --------
        >>> import xlwings as xw
        >>> wb = xw.Book()
        >>> xw.Range('A1').number_format
        'General'
        >>> xw.Range('A1:C3').number_format = '0.00%'
        >>> xw.Range('A1:C3').number_format
        '0.00%'

        .. versionadded:: 0.2.3
        """
        return self.impl.number_format

    @number_format.setter
    def number_format(self, value):
        self.impl.number_format = value

    def get_address(self, row_absolute=True, column_absolute=True, include_sheetname=False, external=False):
        """
        Returns the address of the range in the specified format. ``address`` can be used instead if none of the
        defaults need to be changed.

        Arguments
        ---------
        row_absolute : bool, default True
            Set to True to return the row part of the reference as an absolute reference.

        column_absolute : bool, default True
            Set to True to return the column part of the reference as an absolute reference.

        include_sheetname : bool, default False
            Set to True to include the Sheet name in the address. Ignored if external=True.

        external : bool, default False
            Set to True to return an external reference with workbook and worksheet name.

        Returns
        -------
        str

        Examples
        --------
        ::

            >>> import xlwings as xw
            >>> wb = xw.Book()
            >>> xw.Range((1,1)).get_address()
            '$A$1'
            >>> xw.Range((1,1)).get_address(False, False)
            'A1'
            >>> xw.Range((1,1), (3,3)).get_address(True, False, True)
            'Sheet1!A$1:C$3'
            >>> xw.Range((1,1), (3,3)).get_address(True, False, external=True)
            '[Book1]Sheet1!A$1:C$3'

        .. versionadded:: 0.2.3
        """

        if include_sheetname and not external:
            # TODO: when the Workbook name contains spaces but not the Worksheet name, it will still be surrounded
            # by '' when include_sheetname=True. Also, should probably changed to regex
            temp_str = self.impl.get_address(row_absolute, column_absolute, True)

            if temp_str.find("[") > -1:
                results_address = temp_str[temp_str.rfind("]") + 1:]
                if results_address.find("'") > -1:
                    results_address = "'" + results_address
                return results_address
            else:
                return temp_str

        else:
            return self.impl.get_address(row_absolute, column_absolute, external)

    @property
    def address(self):
        """
        Returns a string value that represents the range reference. Use ``get_address()`` to be able to provide
        paramaters.

        .. versionadded:: 0.9.0
        """
        return self.impl.address

    @property
    def current_region(self):
        """
        This property returns a Range object representing a range bounded by (but not including) any
        combination of blank rows and blank columns or the edges of the worksheet. It corresponds to ``Ctrl-*`` on
        Windows and ``Shift-Ctrl-Space`` on Mac.

        Returns
        -------
        Range object
        """

        return Range(impl=self.impl.current_region)

    def autofit(self):
        """
        Autofits the width and height of all cells in the range.

        * To autofit only the width of the columns use ``xw.Range('A1:B2').columns.autofit()``
        * To autofit only the height of the rows use ``xw.Range('A1:B2').rows.autofit()``

        .. versionchanged:: 0.9.0
        """
        return self.impl.autofit()

    @property
    def color(self):
        """
        Gets and sets the background color of the specified Range.

        To set the color, either use an RGB tuple ``(0, 0, 0)`` or a hex string
        like ``#efefef`` or an Excel color constant.
        To remove the background, set the color to ``None``, see Examples.

        Returns
        -------
        RGB : tuple

        Examples
        --------
        >>> import xlwings as xw
        >>> wb = xw.Book()
        >>> xw.Range('A1').color = (255, 255, 255)  # or '#ffffff'
        >>> xw.Range('A2').color
        (255, 255, 255)
        >>> xw.Range('A2').color = None
        >>> xw.Range('A2').color is None
        True

        .. versionadded:: 0.3.0
        """
        return self.impl.color

    @color.setter
    def color(self, color_or_rgb):
        self.impl.color = color_or_rgb

    @property
    def name(self):
        """
        Sets or gets the name of a Range.

        .. versionadded:: 0.4.0
        """
        impl = self.impl.name
        return impl and Name(impl=impl)

    @name.setter
    def name(self, value):
        self.impl.name = value

    def __call__(self, *args):
        return Range(impl=self.impl(*args))

    @property
    def rows(self):
        """
        Returns a :class:`RangeRows` object that represents the rows in the specified range.

        .. versionadded:: 0.9.0
        """
        return RangeRows(self)

    @property
    def columns(self):
        """
        Returns a :class:`RangeColumns` object that represents the columns in the specified range.

        .. versionadded:: 0.9.0
        """
        return RangeColumns(self)

    @property
    def shape(self):
        """
        Tuple of Range dimensions.

        .. versionadded:: 0.3.0
        """
        return self.impl.shape

    @property
    def size(self):
        """
        Number of elements in the Range.

        .. versionadded:: 0.3.0
        """
        a, b = self.shape
        return a * b

    @property
    def value(self):
        """
        Gets and sets the values for the given Range. See see :meth:`xlwings.Range.options` about how to set options,
        e.g. to transform it into a DataFrame or how to set a chunksize.

        Returns
        -------
        object : returned object depends on the converter being used, see :meth:`xlwings.Range.options`
        """
        return conversion.read(self, None, self._options)

    @value.setter
    def value(self, data):
        conversion.write(data, self, self._options)

    def expand(self, mode='table'):
        """
        Expands the range according to the mode provided. Ignores empty top-left cells (unlike ``Range.end()``).

        Parameters
        ----------
        mode : str, default 'table'
            One of ``'table'`` (=down and right), ``'down'``, ``'right'``.

        Returns
        -------
        Range

        Examples
        --------

        >>> import xlwings as xw
        >>> wb = xw.Book()
        >>> xw.Range('A1').value = [[None, 1], [2, 3]]
        >>> xw.Range('A1').expand().address
        $A$1:$B$2
        >>> xw.Range('A1').expand('right').address
        $A$1:$B$1

        .. versionadded:: 0.9.0
        """
        return expansion.expanders.get(mode, mode).expand(self)

    def __getitem__(self, key):
        if type(key) is tuple:
            row, col = key

            n = self.shape[0]
            if isinstance(row, slice):
                row1, row2, step = row.indices(n)
                if step != 1:
                    raise ValueError("Slice steps not supported.")
                row2 -= 1
            elif isinstance(row, int):
                if row < 0:
                    row += n
                if row < 0 or row >= n:
                    raise IndexError("Row index %s out of range (%s rows)." % (row, n))
                row1 = row2 = row
            else:
                raise TypeError("Row indices must be integers or slices, not %s" % type(row).__name__)

            n = self.shape[1]
            if isinstance(col, slice):
                col1, col2, step = col.indices(n)
                if step != 1:
                    raise ValueError("Slice steps not supported.")
                col2 -= 1
            elif isinstance(col, int):
                if col < 0:
                    col += n
                if col < 0 or col >= n:
                    raise IndexError("Column index %s out of range (%s columns)." % (col, n))
                col1 = col2 = col
            else:
                raise TypeError("Column indices must be integers or slices, not %s" % type(col).__name__)

            return self.sheet.range((
                self.row + row1,
                self.column + col1,
                max(0, row2 - row1 + 1),
                max(0, col2 - col1 + 1)
            ))

        elif isinstance(key, slice):
            if self.shape[0] > 1 and self.shape[1] > 1:
                raise IndexError("One-dimensional slicing is not allowed on two-dimensional ranges")

            if self.shape[0] > 1:
                return self[key, :]
            else:
                return self[:, key]

        elif isinstance(key, int):
            n = len(self)
            k = key + n if key < 0 else key
            if k < 0 or k >= n:
                raise IndexError("Index %s out of range (%s elements)." % (key, n))
            else:
                return self(k + 1)

        else:
            raise TypeError("Cell indices must be integers or slices, not %s" % type(key).__name__)

    def __repr__(self):
        return "<Range [{1}]{0}!{2}>".format(self.sheet.name, self.sheet.book.name, self.address)

    def insert(self, shift=None, copy_origin='format_from_left_or_above'):
        """
        Insert a cell or range of cells into the sheet.

        Parameters
        ----------
        shift : str, default None
            Use ``right`` or ``down``. If omitted, Excel decides based on the shape of the range.
        copy_origin : str, default format_from_left_or_above
            Use ``format_from_left_or_above`` or ``format_from_right_or_below``. Note that this is not supported on macOS.

        Returns
        -------
        None

        """
        self.impl.insert(shift, copy_origin)

    def delete(self, shift=None):
        """
        Deletes a cell or range of cells.

        Parameters
        ----------
        shift : str, default None
            Use ``left`` or ``up``. If omitted, Excel decides based on the shape of the range.

        Returns
        -------
        None

        """
        self.impl.delete(shift)

    def copy(self, destination=None):
        """
        Copy a range to a destination range or clipboard.

        Parameters
        ----------
        destination : xlwings.Range
            xlwings Range to which the specified range will be copied. If omitted, the range is copied to the Clipboard.

        Returns
        -------
        None

        """
        self.impl.copy(destination)

    def paste(self, paste=None, operation=None, skip_blanks=False, transpose=False):
        """
        Pastes a range from the clipboard into the specified range.

        Parameters
        ----------
        paste : str, default None
            One of ``all_merging_conditional_formats``, ``all``, ``all_except_borders``, ``all_using_source_theme``,
            ``column_widths``, ``comments``, ``formats``, ``formulas``, ``formulas_and_number_formats``, ``validation``,
            ``values``, ``values_and_number_formats``.
        operation : str, default None
            One of "add", "divide", "multiply", "subtract".
        skip_blanks : bool, default False
            Set to ``True`` to skip over blank cells
        transpose : bool, default False
            Set to ``True`` to transpose rows and columns.

        Returns
        -------
        None

        """
        self.impl.paste(paste=paste, operation=operation, skip_blanks=skip_blanks, transpose=transpose)

    @property
    def hyperlink(self):
        """
        Returns the hyperlink address of the specified Range (single Cell only)

        Examples
        --------
        >>> import xlwings as xw
        >>> wb = xw.Book()
        >>> xw.Range('A1').value
        'www.xlwings.org'
        >>> xw.Range('A1').hyperlink
        'http://www.xlwings.org'

        .. versionadded:: 0.3.0
        """
        if self.formula.lower().startswith('='):
            # If it's a formula, extract the URL from the formula string
            formula = self.formula
            try:
                return re.compile(r'\"(.+?)\"').search(formula).group(1)
            except AttributeError:
                raise Exception("The cell doesn't seem to contain a hyperlink!")
        else:
            # If it has been set pragmatically
            return self.impl.hyperlink

    def add_hyperlink(self, address, text_to_display=None, screen_tip=None):
        """
        Adds a hyperlink to the specified Range (single Cell)

        Arguments
        ---------
        address : str
            The address of the hyperlink.
        text_to_display : str, default None
            The text to be displayed for the hyperlink. Defaults to the hyperlink address.
        screen_tip: str, default None
            The screen tip to be displayed when the mouse pointer is paused over the hyperlink.
            Default is set to '<address> - Click once to follow. Click and hold to select this cell.'


        .. versionadded:: 0.3.0
        """
        if text_to_display is None:
            text_to_display = address
        if address[:4] == 'www.':
            address = 'http://' + address
        if screen_tip is None:
            screen_tip = address + ' - Click once to follow. Click and hold to select this cell.'
        self.impl.add_hyperlink(address, text_to_display, screen_tip)

    def resize(self, row_size=None, column_size=None):
        """
        Resizes the specified Range

        Arguments
        ---------
        row_size: int > 0
            The number of rows in the new range (if None, the number of rows in the range is unchanged).
        column_size: int > 0
            The number of columns in the new range (if None, the number of columns in the range is unchanged).

        Returns
        -------
        Range object: Range


        .. versionadded:: 0.3.0
        """

        if row_size is not None:
            assert row_size > 0
        else:
            row_size = self.shape[0]
        if column_size is not None:
            assert column_size > 0
        else:
            column_size = self.shape[1]

        return Range(self(1, 1), self(row_size, column_size)).options(**self._options)

    def offset(self, row_offset=0, column_offset=0):
        """
        Returns a Range object that represents a Range that's offset from the specified range.

        Returns
        -------
        Range object : Range


        .. versionadded:: 0.3.0
        """
        return Range(
            self(
                row_offset + 1,
                column_offset + 1
            ),
            self(
                row_offset + self.shape[0],
                column_offset + self.shape[1]
            )
        ).options(**self._options)

    @property
    def last_cell(self):
        """
        Returns the bottom right cell of the specified range. Read-only.

        Returns
        -------
        Range

        Example
        -------
        >>> import xlwings as xw
        >>> wb = xw.Book()
        >>> rng = xw.Range('A1:E4')
        >>> rng.last_cell.row, rng.last_cell.column
        (4, 5)

        .. versionadded:: 0.3.5
        """
        return self(self.shape[0], self.shape[1]).options(**self._options)

    def select(self):
        """
        Selects the range. Select only works on the active book.

        .. versionadded:: 0.9.0
        """
        self.impl.select()

    @property
    def merge_area(self):
        """
        Returns a Range object that represents the merged Range containing the specified cell.
        If the specified cell isn't in a merged range, this property returns the specified cell.

        """
        return Range(impl=self.impl.merge_area)

    @property
    def merge_cells(self):
        """
        Returns ``True`` if the Range contains merged cells, otherwise ``False``
        """
        return self.impl.merge_cells

    def merge(self, across=False):
        """
        Creates a merged cell from the specified Range object.

        Parameters
        ----------
        across : bool, default False
            True to merge cells in each row of the specified Range as separate merged cells.
        """
        self.impl.merge(across)

    def unmerge(self):
        """
        Separates a merged area into individual cells.
        """
        self.impl.unmerge()

    @property
    def table(self):
        """
        Returns a Table object if the range is part of one, otherwise ``None``.

        .. versionadded:: 0.21.0
        """
        if self.impl.table:
            return Table(impl=self.impl.table)
        else:
            return None

    @property
    def wrap_text(self):
        """
        Returns ``True`` if the wrap_text property is enabled and ``False`` if it's disabled.
        If not all cells have the same value in a range, on Windows it returns ``None`` and on macOS ``False``.

        .. versionadded:: 0.23.2
        """
        return self.impl.wrap_text

    @wrap_text.setter
    def wrap_text(self, value):
        self.impl.wrap_text = value

    @property
    def note(self):
        """
        Returns a Note object.
        Before the introduction of threaded comments, a Note was called a Comment.

        .. versionadded:: 0.24.2
        """
        return Note(impl=self.impl.note) if self.impl.note else None

    def copy_picture(self, appearance='screen', format='picture'):
        """
        Copies the range to the clipboard as picture.

        Parameters
        ----------
        appearance : str, default 'screen'
            Either 'screen' or 'printer'.

        format : str, default 'picture'
            Either 'picture' or 'bitmap'.

        .. versionadded:: 0.24.8
        """
        self.impl.copy_picture(appearance, format)

    def to_png(self, path=None):
        """
        Exports the range as PNG picture.

        Parameters
        ----------

        path : str or path-like, default None
            Path where you want to store the picture. Defaults to the name of the range in the same
            directory as the Excel file if the Excel file is stored and to the current working directory otherwise.

        .. versionadded:: 0.24.8
        """
        if not PIL:
            raise XlwingsError('Range.to_png() requires an installation of Pillow.')
        path = utils.fspath(path)
        if path is None:
            # TODO: factor this out as it's used in multiple locations
            # fullname won't work if file is stored on OneDrive
            directory, _ = os.path.split(self.sheet.book.fullname)
            default_name = str(self).replace('<', '').replace('>', '').replace(':', '_').replace(' ', '')
            if directory:
                path = os.path.join(directory, default_name + '.png')
            else:
                path = str(Path.cwd() / default_name) + '.png'
        self.impl.to_png(path)

    def to_pdf(self, path=None, quality=FixedFormatQuality.xlQualityStandard):
        """
        Exports the range as PDF.

        Parameters
        ----------

        path : str or path-like, default None
            Path where you want to store the pdf. Defaults to the address of the range in the same
            directory as the Excel file if the Excel file is stored and to the current working directory otherwise.

        """
        path = utils.fspath(path)
        if path is None:
            # fullname won't work if file is stored on OneDrive
            directory, _ = os.path.split(self.sheet.book.fullname)
            if directory:
                path = os.path.join(directory, self.address + '.pdf')
            else:
                path = str(Path.cwd() / self.address) + '.pdf'
        self.impl.to_pdf(path, quality)

# These have to be after definition of Range to resolve circular reference
from . import conversion
from . import expansion


class Ranges:
    pass


class RangeRows(Ranges):
    """
    Represents the rows of a range. Do not construct this class directly, use :attr:`Range.rows` instead.

    Example
    -------

    .. code-block:: python

        import xlwings as xw

        rng = xw.Range('A1:C4')

        assert len(rng.rows) == 4  # or rng.rows.count

        rng.rows[0].value = 'a'

        assert rng.rows[2] == xw.Range('A3:C3')
        assert rng.rows(2) == xw.Range('A2:C2')

        for r in rng.rows:
            print(r.address)
    """

    def __init__(self, rng):
        self.rng = rng

    def __len__(self):
        """
        Returns the number of rows.

        .. versionadded:: 0.9.0
        """
        return self.rng.shape[0]

    count = property(__len__)

    def autofit(self):
        """
        Autofits the height of the rows.
        """
        self.rng.impl.autofit(axis='r')

    def __iter__(self):
        for i in range(0, self.rng.shape[0]):
            yield self.rng[i, :]

    def __call__(self, key):
        return self.rng[key - 1, :]

    def __getitem__(self, key):
        if isinstance(key, slice):
            return RangeRows(rng=self.rng[key, :])
        elif isinstance(key, int):
            return self.rng[key, :]
        else:
            raise TypeError("Indices must be integers or slices, not %s" % type(key).__name__)

    def __repr__(self):
        return '{}({})'.format(
            self.__class__.__name__,
            repr(self.rng)
        )


class RangeColumns(Ranges):
    """
    Represents the columns of a range. Do not construct this class directly, use :attr:`Range.columns` instead.

    Example
    -------

    .. code-block:: python

        import xlwings as xw

        rng = xw.Range('A1:C4')

        assert len(rng.columns) == 3  # or rng.columns.count

        rng.columns[0].value = 'a'

        assert rng.columns[2] == xw.Range('C1:C4')
        assert rng.columns(2) == xw.Range('B1:B4')

        for c in rng.columns:
            print(c.address)
    """

    def __init__(self, rng):
        self.rng = rng

    def __len__(self):
        """
        Returns the number of columns.

        .. versionadded:: 0.9.0
        """
        return self.rng.shape[1]

    count = property(__len__)

    def autofit(self):
        """
        Autofits the width of the columns.
        """
        self.rng.impl.autofit(axis='c')

    def __iter__(self):
        for j in range(0, self.rng.shape[1]):
            yield self.rng[:, j]

    def __call__(self, key):
        return self.rng[:, key - 1]

    def __getitem__(self, key):
        if isinstance(key, slice):
            return RangeRows(rng=self.rng[:, key])
        elif isinstance(key, int):
            return self.rng[:, key]
        else:
            raise TypeError("Indices must be integers or slices, not %s" % type(key).__name__)

    def __repr__(self):
        return '{}({})'.format(
            self.__class__.__name__,
            repr(self.rng)
        )


class Shape:
    """
    The shape object is a member of the :meth:`shapes <xlwings.main.Shapes>` collection:

    >>> import xlwings as xw
    >>> sht = xw.books['Book1'].sheets[0]
    >>> sht.shapes[0]  # or sht.shapes['ShapeName']
    <Shape 'Rectangle 1' in <Sheet [Book1]Sheet1>>

    .. versionchanged:: 0.9.0
    """

    def __init__(self, *args, **options):
        impl = options.pop('impl', None)
        if impl is None:
            if len(args) == 1:
                impl = sheets.active.shapes(args[0]).impl

            else:
                raise ValueError("Invalid arguments")

        self.impl = impl

    @property
    def api(self):
        """
        Returns the native object (``pywin32`` or ``appscript`` obj) of the engine being used.

        .. versionadded:: 0.19.2
        """
        return self.impl.api

    @property
    def name(self):
        """
        Returns or sets the name of the shape.

        .. versionadded:: 0.5.0
        """
        return self.impl.name

    @name.setter
    def name(self, value):
        self.impl.name = value

    @property
    def type(self):
        """
        Returns the type of the shape.

        .. versionadded:: 0.9.0
        """
        return self.impl.type

    @property
    def left(self):
        """
        Returns or sets the number of points that represent the horizontal position of the shape.

        .. versionadded:: 0.5.0
        """
        return self.impl.left

    @left.setter
    def left(self, value):
        self.impl.left = value

    @property
    def top(self):
        """
        Returns or sets the number of points that represent the vertical position of the shape.

        .. versionadded:: 0.5.0
        """
        return self.impl.top

    @top.setter
    def top(self, value):
        self.impl.top = value

    @property
    def width(self):
        """
        Returns or sets the number of points that represent the width of the shape.

        .. versionadded:: 0.5.0
        """
        return self.impl.width

    @width.setter
    def width(self, value):
        self.impl.width = value

    @property
    def height(self):
        """
        Returns or sets the number of points that represent the height of the shape.

        .. versionadded:: 0.5.0
        """
        return self.impl.height

    @height.setter
    def height(self, value):
        self.impl.height = value

    def delete(self):
        """
        Deletes the shape.

        .. versionadded:: 0.5.0
        """
        self.impl.delete()

    def activate(self):
        """
        Activates the shape.

        .. versionadded:: 0.5.0
        """
        self.impl.activate()

    def scale_height(self, factor, relative_to_original_size=False, scale='scale_from_top_left'):
        """
        factor : float
            For example 1.5 to scale it up to 150%

        relative_to_original_size : bool, optional
            If ``False``, it scales relative to current height (default).
            For ``True`` must be a picture or OLE object.

        scale : str, optional
            One of ``scale_from_top_left`` (default), ``scale_from_bottom_right``, ``scale_from_middle``

        .. versionadded:: 0.19.2
        """
        self.impl.scale_height(factor=factor, relative_to_original_size=relative_to_original_size,
                               scale=scale)

    def scale_width(self, factor, relative_to_original_size=False, scale='scale_from_top_left'):
        """
        factor : float
            For example 1.5 to scale it up to 150%

        relative_to_original_size : bool, optional
            If ``False``, it scales relative to current width (default).
            For ``True`` must be a picture or OLE object.

        scale : str, optional
            One of ``scale_from_top_left`` (default), ``scale_from_bottom_right``, ``scale_from_middle``

        .. versionadded:: 0.19.2
        """
        self.impl.scale_width(factor=factor, relative_to_original_size=relative_to_original_size,
                              scale=scale)

    @property
    def text(self):
        """
        Returns or sets the text of a shape.

        .. versionadded:: 0.21.4
        """
        return self.impl.text

    @text.setter
    def text(self, value):
        if xlwings.PRO:
            from xlwings.pro import Markdown
            from xlwings.pro.reports.markdown import render_text, format_text
            if isinstance(value, Markdown):
                self.impl.text = render_text(value.text, value.style)
                format_text(self, value.text, value.style)
            else:
                self.impl.text = value
        else:
            self.impl.text = value

    @property
    def font(self):
        return Font(impl=self.impl.font)

    @property
    def characters(self):
        return Characters(impl=self.impl.characters)

    @property
    def parent(self):
        """
        Returns the parent of the shape.

        .. versionadded:: 0.9.0
        """
        return Sheet(impl=self.impl.parent)

    def __eq__(self, other):
        return (
                isinstance(other, Shape) and
                other.parent == self.parent and
                other.name == self.name
        )

    def __ne__(self, other):
        return not self.__eq__(other)

    def __repr__(self):
        return "<Shape '{0}' in {1}>".format(
            self.name,
            self.parent
        )


class Shapes(Collection):
    """
    A collection of all :meth:`shape <Shape>` objects on the specified sheet:

    >>> import xlwings as xw
    >>> xw.books['Book1'].sheets[0].shapes
    Shapes([<Shape 'Oval 1' in <Sheet [Book1]Sheet1>>, <Shape 'Rectangle 1' in <Sheet [Book1]Sheet1>>])

    .. versionadded:: 0.9.0
    """
    _wrap = Shape

class PageSetup:
    def __init__(self, impl):
        """
        Represents a PageSetup object.

        .. versionadded:: 0.24.2
        """
        self.impl = impl

    @property
    def api(self):
        """
        Returns the native object (``pywin32`` or ``appscript`` obj) of the engine being used.

        .. versionadded:: 0.24.2
        """
        return self.impl.api

    @property
    def print_area(self):
        """
        Gets or sets the range address that defines the print area.

        Examples
        --------

        >>> mysheet.page_setup.print_area = '$A$1:$B$3'
        >>> mysheet.page_setup.print_area
        '$A$1:$B$3'
        >>> mysheet.page_setup.print_area = None  # clear the print_area

        .. versionadded:: 0.24.2
        """
        return self.impl.print_area

    @print_area.setter
    def print_area(self, value):
        self.impl.print_area = value

class Note:
    def __init__(self, impl):
        """
        Represents a cell Note.
        Before the introduction of threaded comments, a Note was called a Comment.

        .. versionadded:: 0.24.2
        """
        self.impl = impl

    @property
    def api(self):
        """
        Returns the native object (``pywin32`` or ``appscript`` obj) of the engine being used.

        .. versionadded:: 0.24.2
        """
        return self.impl.api

    @property
    def text(self):
        """
        Gets or sets the text of a note. Keep in mind that the note must already exist!

        Examples
        --------

        >>> sheet = xw.Book(...).sheets[0]
        >>> sheet['A1'].note.text = 'mynote'
        >>> sheet['A1'].note.text
        >>> 'mynote'

        .. versionadded:: 0.24.2
        """
        return self.impl.text

    @text.setter
    def text(self, value):
        self.impl.text = value

    def delete(self):
        """
        Delete the note.

        .. versionadded:: 0.24.2
        """
        self.impl.delete()


class Table:
    """
    The table object is a member of the :meth:`tables <xlwings.main.Tables>` collection:

    >>> import xlwings as xw
    >>> sht = xw.books['Book1'].sheets[0]
    >>> sht.tables[0]  # or sht.tables['TableName']
    <Table 'Table 1' in <Sheet [Book1]Sheet1>>

    .. versionadded:: 0.21.0
    """

    def __init__(self, *args, **options):
        impl = options.pop('impl', None)
        if impl is None:
            if len(args) == 1:
                impl = sheets.active.tables(args[0]).impl
            else:
                raise ValueError("Invalid arguments")
        self.impl = impl

    @property
    def api(self):
        """
        Returns the native object (``pywin32`` or ``appscript`` obj) of the engine being used.
        """
        return self.impl.api

    @property
    def parent(self):
        """
        Returns the parent of the table.
        """
        return Sheet(impl=self.impl.parent)

    @property
    def name(self):
        """
        Returns or sets the name of the Table.
        """
        return self.impl.name

    @name.setter
    def name(self, value):
        self.impl.name = value

    @property
    def data_body_range(self):
        """Returns an xlwings range object that represents the range of values, excluding the header row"""
        return Range(impl=self.impl.data_body_range) if self.impl.data_body_range else None

    @property
    def display_name(self):
        """Returns or sets the display name for the specified Table object"""
        return self.impl.display_name

    @display_name.setter
    def display_name(self, value):
        self.impl.display_name = value

    @property
    def header_row_range(self):
        """Returns an xlwings range object that represents the range of the header row"""
        if self.impl.header_row_range:
            return Range(impl=self.impl.header_row_range)
        else:
            return None

    @property
    def insert_row_range(self):
        """Returns an xlwings range object representing the row where data is going to be inserted.
           This is only available for empty tables, otherwise it'll return ``None``"""
        if self.impl.insert_row_range:
            return Range(impl=self.impl.insert_row_range)
        else:
            return None

    @property
    def range(self):
        """Returns an xlwings range object of the table."""
        return Range(impl=self.impl.range)

    @property
    def show_autofilter(self):
        """Turn the autofilter on or off by setting it to ``True`` or ``False`` (read/write boolean)"""
        return self.impl.show_autofilter

    @show_autofilter.setter
    def show_autofilter(self, value):
        self.impl.show_autofilter = value

    @property
    def show_headers(self):
        """Show or hide the header (read/write)"""
        return self.impl.show_headers

    @show_headers.setter
    def show_headers(self, value):
        self.impl.show_headers = value

    @property
    def show_table_style_column_stripes(self):
        """Returns or sets if the Column Stripes table style is used for (read/write boolean)"""
        return self.impl.show_table_style_column_stripes

    @show_table_style_column_stripes.setter
    def show_table_style_column_stripes(self, value):
        self.impl.show_table_style_column_stripes = value

    @property
    def show_table_style_first_column(self):
        """Returns or sets if the first column is formatted (read/write boolean)"""
        return self.impl.show_table_style_first_column

    @show_table_style_first_column.setter
    def show_table_style_first_column(self, value):
        self.impl.show_table_style_first_column = value

    @property
    def show_table_style_last_column(self):
        """Returns or sets if the last column is displayed (read/write boolean)"""
        return self.impl.show_table_style_last_column

    @show_table_style_last_column.setter
    def show_table_style_last_column(self, value):
        self.impl.show_table_style_last_column = value

    @property
    def show_table_style_row_stripes(self):
        """Returns or sets if the Row Stripes table style is used (read/write boolean)"""
        return self.impl.show_table_style_row_stripes

    @show_table_style_row_stripes.setter
    def show_table_style_row_stripes(self, value):
        self.impl.show_table_style_row_stripes = value

    @property
    def show_totals(self):
        """Gets or sets a boolean to show/hide the Total row."""
        return self.impl.show_totals

    @show_totals.setter
    def show_totals(self, value):
        self.impl.show_totals = value

    @property
    def table_style(self):
        """Gets or sets the table style. See :meth:`Tables.add <xlwings.main.Tables.add>` for possible values."""
        return self.impl.table_style

    @table_style.setter
    def table_style(self, value):
        self.impl.table_style = value

    @property
    def totals_row_range(self):
        """Returns an xlwings range object representing the Total row"""
        if self.impl.totals_row_range:
            return Range(impl=self.impl.totals_row_range)
        else:
            return None

    def update(self, data, index=True):
        """
        Updates the Excel table with the provided data. Currently restricted to DataFrames.

        .. versionchanged:: 0.24.0

        Arguments
        ---------

        data : pandas DataFrame
            Currently restricted to pandas DataFrames.
        index : bool, default True
            Whether or not the index of a pandas DataFrame should be written to the Excel table.

        Returns
        -------
        Table

        Examples
        --------

        .. code-block:: python

            import pandas as pd
            import xlwings as xw

            sheet = xw.Book('Book1.xlsx').sheets[0]
            table_name = 'mytable'

            # Sample DataFrame
            nrows, ncols = 3, 3
            df = pd.DataFrame(data=nrows * [ncols * ['test']],
                              columns=['col ' + str(i) for i in range(ncols)])

            # Hide the index, then insert a new table if it doesn't exist yet,
            # otherwise update the existing one
            df = df.set_index('col 0')
            if table_name in [table.name for table in sheet.tables]:
                sheet.tables[table_name].update(df)
            else:
                mytable = sheet.tables.add(source=sheet['A1'], name=table_name).update(df)
        """
        type_error_msg = 'Currently, only pandas DataFrames are supported by update'
        if pd:
            if not isinstance(data, pd.DataFrame):
                raise TypeError(type_error_msg)
            col_diff = len(self.range.columns) - len(data.columns) - (len(data.index.names) if index else 0)
            nrows = len(self.data_body_range.rows) if self.data_body_range else 1
            row_diff = nrows - len(data.index)
            if col_diff > 0:
                self.range[:, len(self.range.columns) - col_diff:].delete()
            if row_diff > 0 and self.data_body_range:
                self.data_body_range[len(self.data_body_range.rows) - row_diff:, :].delete()
            if self.header_row_range:
                # Tables with 'Header Row' checked
                header = (list(data.index.names) + list(data.columns)) if index else list(data.columns)
                # Replace None in the header with a unique number of spaces
                n_empty = len([i for i in header if isinstance(i, str) and i.isspace()])
                header = [f' ' * (i + n_empty + 1) if name is None else name for i, name in enumerate(header)]
                self.header_row_range.value = header
                self.range[1, 0].options(index=index, header=False).value = data
            else:
                # Tables with 'Header Row' unchecked
                self.resize(self.range[0, 0])  # Otherwise the table will be deleted
                self.range[0, 0].options(index=index, header=False).value = data
                # If the top-left cell isn't empty, it doesn't manage to resize the columns automatically
                data_rows = len(data)
                data_cols = len(data.columns) if not index else len(data.columns) + len(data.index.names)
                self.resize(self.range[0, 0].resize(row_size=data_rows,
                                                    column_size=data_cols))
            return self
        else:
            raise TypeError(type_error_msg)

    def resize(self, range):
        """Resize a Table by providing an xlwings range object

        .. versionadded:: 0.24.4
        """
        self.impl.resize(range.api)

    def __eq__(self, other):
        return (
                isinstance(other, Table) and
                other.parent == self.parent and
                other.name == self.name
        )

    def __ne__(self, other):
        return not self.__eq__(other)

    def __repr__(self):
        return "<Table '{0}' in {1}>".format(
            self.name,
            self.parent
        )


class Tables(Collection):
    """A collection of all :meth:`table <Table>` objects on the specified sheet:

    >>> import xlwings as xw
    >>> xw.books['Book1'].sheets[0].tables
    Tables([<Table 'Table1' in <Sheet [Book11]Sheet1>>, <Table 'Table2' in <Sheet [Book11]Sheet1>>])

    .. versionadded:: 0.21.0
    """
    _wrap = Table

    def add(self, source=None, name=None, source_type=None, link_source=None, has_headers=True, destination=None,
            table_style_name='TableStyleMedium2'):
        """
        Creates a Table to the specified sheet.

        Arguments
        ---------

        source : xlwings range, default None
            An xlwings range object, representing the data source.

        name : str, default None
            The name of the Table. By default, it uses the autogenerated name that is assigned by Excel.

        source_type : str, default None
            This currently defaults to ``xlSrcRange``, i.e. expects an xlwings range object. No other
            options are allowed at the moment.

        link_source : bool, default None
            Currently not implemented as this is only in case ``source_type`` is ``xlSrcExternal``.

        has_headers : bool or str, default True
            Indicates whether the data being imported has column labels. Defaults to ``True``. Possible
            values: ``True``, ``FAlse``, ``'guess'``

        destination : xlwings range, default None
            Currently not implemented as this is used in case ``source_type`` is ``xlSrcExternal``.

        table_style_name : str, default 'TableStyleMedium2'
            Possible strings: ``'TableStyleLightN''`` (where N is 1-21), ``'TableStyleMediumN'`` (where N is 1-28),
            ``'TableStyleDarkN'`` (where N is 1-11)

        Returns
        -------
        Table

        Examples
        --------

        >>> import xlwings as xw
        >>> sheet = xw.Book().sheets[0]
        >>> sheet['A1'].value = [['a', 'b'], [1, 2]]
        >>> table = sheet.tables.add(source=sheet['A1'].expand(), name='MyTable')
        >>> table
        <Table 'MyTable' in <Sheet [Book1]Sheet1>>
        """

        impl = self.impl.add(
            source_type=source_type, source=source, link_source=link_source, has_headers=has_headers,
            destination=destination, table_style_name=table_style_name
        )

        table = Table(impl=impl)
        if name is not None:
            table.name = name
        return table


class Chart:
    """
    The chart object is a member of the :meth:`charts <xlwings.main.Charts>` collection:

    >>> import xlwings as xw
    >>> sht = xw.books['Book1'].sheets[0]
    >>> sht.charts[0]  # or sht.charts['ChartName']
    <Chart 'Chart 1' in <Sheet [Book1]Sheet1>>
    """

    def __init__(self, name_or_index=None, impl=None):
        if impl is not None:
            self.impl = impl
        elif name_or_index is not None:
            self.impl = sheets.active.charts(name_or_index).impl
        else:
            self.impl = sheets.active.charts.add().impl

    @property
    def api(self):
        """
        Returns the native object (``pywin32`` or ``appscript`` obj) of the engine being used.

        .. versionadded:: 0.9.0
        """
        return self.impl.api

    @property
    def name(self):
        """
        Returns or sets the name of the chart.
        """
        return self.impl.name

    @name.setter
    def name(self, value):
        self.impl.name = value

    @property
    def parent(self):
        """
        Returns the parent of the chart.

        .. versionadded:: 0.9.0
        """
        # Chart sheet (parent is Book) is not supported
        return Sheet(impl=self.impl.parent)

    @property
    def chart_type(self):
        """
        Returns and sets the chart type of the chart. The following chart types are available:

        ``3d_area``,
        ``3d_area_stacked``,
        ``3d_area_stacked_100``,
        ``3d_bar_clustered``,
        ``3d_bar_stacked``,
        ``3d_bar_stacked_100``,
        ``3d_column``,
        ``3d_column_clustered``,
        ``3d_column_stacked``,
        ``3d_column_stacked_100``,
        ``3d_line``,
        ``3d_pie``,
        ``3d_pie_exploded``,
        ``area``,
        ``area_stacked``,
        ``area_stacked_100``,
        ``bar_clustered``,
        ``bar_of_pie``,
        ``bar_stacked``,
        ``bar_stacked_100``,
        ``bubble``,
        ``bubble_3d_effect``,
        ``column_clustered``,
        ``column_stacked``,
        ``column_stacked_100``,
        ``combination``,
        ``cone_bar_clustered``,
        ``cone_bar_stacked``,
        ``cone_bar_stacked_100``,
        ``cone_col``,
        ``cone_col_clustered``,
        ``cone_col_stacked``,
        ``cone_col_stacked_100``,
        ``cylinder_bar_clustered``,
        ``cylinder_bar_stacked``,
        ``cylinder_bar_stacked_100``,
        ``cylinder_col``,
        ``cylinder_col_clustered``,
        ``cylinder_col_stacked``,
        ``cylinder_col_stacked_100``,
        ``doughnut``,
        ``doughnut_exploded``,
        ``line``,
        ``line_markers``,
        ``line_markers_stacked``,
        ``line_markers_stacked_100``,
        ``line_stacked``,
        ``line_stacked_100``,
        ``pie``,
        ``pie_exploded``,
        ``pie_of_pie``,
        ``pyramid_bar_clustered``,
        ``pyramid_bar_stacked``,
        ``pyramid_bar_stacked_100``,
        ``pyramid_col``,
        ``pyramid_col_clustered``,
        ``pyramid_col_stacked``,
        ``pyramid_col_stacked_100``,
        ``radar``,
        ``radar_filled``,
        ``radar_markers``,
        ``stock_hlc``,
        ``stock_ohlc``,
        ``stock_vhlc``,
        ``stock_vohlc``,
        ``surface``,
        ``surface_top_view``,
        ``surface_top_view_wireframe``,
        ``surface_wireframe``,
        ``xy_scatter``,
        ``xy_scatter_lines``,
        ``xy_scatter_lines_no_markers``,
        ``xy_scatter_smooth``,
        ``xy_scatter_smooth_no_markers``

        .. versionadded:: 0.1.1
        """
        return self.impl.chart_type

    @chart_type.setter
    def chart_type(self, value):
        self.impl.chart_type = value

    def set_source_data(self, source):
        """
        Sets the source data range for the chart.

        Arguments
        ---------
        source : Range
            Range object, e.g. ``xw.books['Book1'].sheets[0].range('A1')``
        """
        self.impl.set_source_data(source.impl)

    @property
    def left(self):
        """
        Returns or sets the number of points that represent the horizontal position of the chart.
        """
        return self.impl.left

    @left.setter
    def left(self, value):
        self.impl.left = value

    @property
    def top(self):
        """
        Returns or sets the number of points that represent the vertical position of the chart.
        """
        return self.impl.top

    @top.setter
    def top(self, value):
        self.impl.top = value

    @property
    def width(self):
        """
        Returns or sets the number of points that represent the width of the chart.
        """
        return self.impl.width

    @width.setter
    def width(self, value):
        self.impl.width = value

    @property
    def height(self):
        """
        Returns or sets the number of points that represent the height of the chart.
        """
        return self.impl.height

    @height.setter
    def height(self, value):
        self.impl.height = value

    def delete(self):
        """
        Deletes the chart.
        """
        self.impl.delete()

    def to_png(self, path=None):
        """
        Exports the chart as PNG picture.

        Parameters
        ----------

        path : str or path-like, default None
            Path where you want to store the picture. Defaults to the name of the chart in the same
            directory as the Excel file if the Excel file is stored and to the current working directory otherwise.

        .. versionadded:: 0.24.8
        """
        path = utils.fspath(path)
        if path is None:
            # fullname won't work if file is stored on OneDrive
            directory, _ = os.path.split(self.parent.book.fullname)
            if directory:
                path = os.path.join(directory, self.name + '.png')
            else:
                path = str(Path.cwd() / self.name) + '.png'
        self.impl.to_png(path)

    def to_pdf(self, path=None, quality=FixedFormatQuality.xlQualityStandard):
        """
        Exports the chart as PDF.

        Parameters
        ----------

        path : str or path-like, default None
            Path where you want to store the pdf. Defaults to the name of the chart in the same
            directory as the Excel file if the Excel file is stored and to the current working directory otherwise.

        """
        path = utils.fspath(path)
        if path is None:
            # fullname won't work if file is stored on OneDrive
            directory, _ = os.path.split(self.parent.book.fullname)
            if directory:
                path = os.path.join(directory, self.name + '.pdf')
            else:
                path = str(Path.cwd() / self.name) + '.pdf'
        self.impl.to_pdf(path, quality=quality)

    def __repr__(self):
        return "<Chart '{0}' in {1}>".format(
            self.name,
            self.parent
        )


class Charts(Collection):
    """
    A collection of all :meth:`chart <Chart>` objects on the specified sheet:

    >>> import xlwings as xw
    >>> xw.books['Book1'].sheets[0].charts
    Charts([<Chart 'Chart 1' in <Sheet [Book1]Sheet1>>, <Chart 'Chart 1' in <Sheet [Book1]Sheet1>>])

    .. versionadded:: 0.9.0
    """
    _wrap = Chart

    def add(self, left=0, top=0, width=355, height=211):
        """
        Creates a new chart on the specified sheet.

        Arguments
        ---------

        left : float, default 0
            left position in points

        top : float, default 0
            top position in points

        width : float, default 355
            width in points

        height : float, default 211
            height in points

        Returns
        -------
        Chart

        Examples
        --------

        >>> import xlwings as xw
        >>> sht = xw.Book().sheets[0]
        >>> sht.range('A1').value = [['Foo1', 'Foo2'], [1, 2]]
        >>> chart = sht.charts.add()
        >>> chart.set_source_data(sht.range('A1').expand())
        >>> chart.chart_type = 'line'
        >>> chart.name
        'Chart1'
        """

        impl = self.impl.add(
            left,
            top,
            width,
            height
        )

        return Chart(impl=impl)


class Picture:
    """
    The picture object is a member of the :meth:`pictures <xlwings.main.Pictures>` collection:

    >>> import xlwings as xw
    >>> sht = xw.books['Book1'].sheets[0]
    >>> sht.pictures[0]  # or sht.charts['PictureName']
    <Picture 'Picture 1' in <Sheet [Book1]Sheet1>>

    .. versionchanged:: 0.9.0
    """

    def __init__(self, impl=None):
        self.impl = impl

    @property
    def api(self):
        """
        Returns the native object (``pywin32`` or ``appscript`` obj) of the engine being used.

        .. versionadded:: 0.9.0
        """
        return self.impl.api

    @property
    def parent(self):
        """
        Returns the parent of the picture.

        .. versionadded:: 0.9.0
        """
        return Sheet(impl=self.impl.parent)

    @property
    def name(self):
        """
        Returns or sets the name of the picture.

        .. versionadded:: 0.5.0
        """
        return self.impl.name

    @name.setter
    def name(self, value):
        if value in self.parent.pictures:
            if value == self.name:
                return
            else:
                raise ShapeAlreadyExists()

        self.impl.name = value

    @property
    def left(self):
        """
        Returns or sets the number of points that represent the horizontal position of the picture.

        .. versionadded:: 0.5.0
        """
        return self.impl.left

    @left.setter
    def left(self, value):
        self.impl.left = value

    @property
    def top(self):
        """
        Returns or sets the number of points that represent the vertical position of the picture.

        .. versionadded:: 0.5.0
        """
        return self.impl.top

    @top.setter
    def top(self, value):
        self.impl.top = value

    @property
    def width(self):
        """
        Returns or sets the number of points that represent the width of the picture.

        .. versionadded:: 0.5.0
        """
        return self.impl.width

    @width.setter
    def width(self, value):
        self.impl.width = value

    @property
    def height(self):
        """
        Returns or sets the number of points that represent the height of the picture.

        .. versionadded:: 0.5.0
        """
        return self.impl.height

    @height.setter
    def height(self, value):
        self.impl.height = value

    def delete(self):
        """
        Deletes the picture.

        .. versionadded:: 0.5.0
        """
        self.impl.delete()

    def __eq__(self, other):
        return (
                isinstance(other, Picture) and
                other.parent == self.parent and
                other.name == self.name
        )

    def __ne__(self, other):
        return not self.__eq__(other)

    def __repr__(self):
        return "<Picture '{0}' in {1}>".format(
            self.name,
            self.parent
        )

    def update(self, image, format=None):
        """
        Replaces an existing picture with a new one, taking over the attributes of the existing picture.

        Arguments
        ---------

        image : str or path-like object or matplotlib.figure.Figure
            Either a filepath or a Matplotlib figure object.


        .. versionadded:: 0.5.0
        """

        filename, is_temp_file = utils.process_image(image, format="png" if not format else format)

        name = self.name

        # todo: link_to_file, save_with_document
        picture = self.parent.pictures.add(filename, left=self.left, top=self.top,
                                           width=self.width, height=self.height)
        self.delete()

        picture.name = name
        self.impl = picture.impl

        # Cleanup temp file
        if is_temp_file:
            try:
                os.unlink(filename)
            except:
                pass

        return picture

    @property
    def lock_aspect_ratio(self):
        """
        ``True`` will keep the original proportion,
        ``False`` will allow you to change height and width independently of each other (read/write).

        .. versionadded:: 0.24.0
        """
        return self.impl.lock_aspect_ratio

    @lock_aspect_ratio.setter
    def lock_aspect_ratio(self, value):
        self.impl.lock_aspect_ratio = value


class Pictures(Collection):
    """
    A collection of all :meth:`picture <Picture>` objects on the specified sheet:

    >>> import xlwings as xw
    >>> xw.books['Book1'].sheets[0].pictures
    Pictures([<Picture 'Picture 1' in <Sheet [Book1]Sheet1>>, <Picture 'Picture 2' in <Sheet [Book1]Sheet1>>])

    .. versionadded:: 0.9.0
    """
    _wrap = Picture

    @property
    def parent(self):
        return Sheet(impl=self.impl.parent)

    def add(self, image, link_to_file=False, save_with_document=True, left=None, top=None, width=None, height=None,
            name=None, update=False, scale=None, format=None, anchor=None):
        """
        Adds a picture to the specified sheet.

        Arguments
        ---------

        image : str or path-like object or matplotlib.figure.Figure
            Either a filepath or a Matplotlib figure object.

        left : float, default None
            Left position in points, defaults to 0. If you use ``top``/``left``, you must not provide a value for ``anchor``.

        top : float, default None
            Top position in points, defaults to 0. If you use ``top``/``left``, you must not provide a value for ``anchor``.

        width : float, default None
            Width in points. Defaults to original width.

        height : float, default None
            Height in points. Defaults to original height.

        name : str, default None
            Excel picture name. Defaults to Excel standard name if not provided, e.g. 'Picture 1'.

        update : bool, default False
            Replace an existing picture with the same name. Requires ``name`` to be set.

        scale : float, default None
            Scales your picture by the provided factor.

        format : str, default None
            Only used if image is a Matplotlib or Plotly plot. By default, the plot is inserted in the "png" format,
            but you may want to change this to a vector-based format like "svg" on Windows (may require Microsoft 365)
            or "eps" on macOS for better print quality. If you use ``'vector'``, it will be using ``'svg'`` on Windows
            and ``'eps'`` on macOS. To find out which formats your version of Excel supports, see:
            https://support.microsoft.com/en-us/topic/support-for-eps-images-has-been-turned-off-in-office-a069d664-4bcf-415e-a1b5-cbb0c334a840

        anchor: xw.Range, default None
            The xlwings Range object of where you want to insert the picture. If you use ``anchor``, you must not
            provide values for ``top``/``left``.

            .. versionadded:: 0.24.3

        Returns
        -------
        Picture

        Examples
        --------

        1. Picture

        >>> import xlwings as xw
        >>> sht = xw.Book().sheets[0]
        >>> sht.pictures.add(r'C:\\path\\to\\file.png')
        <Picture 'Picture 1' in <Sheet [Book1]Sheet1>>

        2. Matplotlib

        >>> import matplotlib.pyplot as plt
        >>> fig = plt.figure()
        >>> plt.plot([1, 2, 3, 4, 5])
        >>> sht.pictures.add(fig, name='MyPlot', update=True)
        <Picture 'MyPlot' in <Sheet [Book1]Sheet1>>
        """
        if update:
            if name is None:
                raise ValueError("If update is true then name must be specified")
            else:
                try:
                    pic = self[name]
                    pic.update(image, format=format)
                    return pic
                except KeyError:
                    pass

        filename, is_temp_file = utils.process_image(image, format="png" if not format else format)

        if not (link_to_file or save_with_document):
            raise Exception("Arguments link_to_file and save_with_document cannot both be false")

        if anchor:
            if top or left:
                raise ValueError("You must either provide 'anchor' or 'top'/'left', but not both.")
            top, left = anchor.top, anchor.left

        if (height and width is None) or (width and height is None) or (width is None and height is None):
            # If only height or width are provided, it will be scaled after adding it with the original dimensions
            im_width, im_height = -1, -1
        else:
            im_width, im_height = width, height

        picture = Picture(impl=self.impl.add(
            filename, link_to_file, save_with_document, left if left else 0, top if top else 0,
            width=im_width, height=im_height
        ))

        if (height and width is None) or (width and height is None):
            # If only height or width are provided, lock aspect ratio so the picture won't be distorted
            picture.lock_aspect_ratio = True
            if height:
                picture.height = height
            else:
                picture.width = width

        if scale:
            self.parent.shapes[picture.name].scale_width(factor=scale, relative_to_original_size=True)
            self.parent.shapes[picture.name].scale_height(factor=scale, relative_to_original_size=True)

        if name is not None:
            picture.name = name

        # Cleanup temp file
        if is_temp_file:
            try:
                os.unlink(filename)
            except:
                pass
        return picture


class Names:
    """
    A collection of all :meth:`name <Name>` objects in the workbook:

    >>> import xlwings as xw
    >>> sht = xw.books['Book1'].sheets[0]
    >>> sht.names
    [<Name 'MyName': =Sheet1!$A$3>]

    .. versionadded:: 0.9.0
    """

    def __init__(self, impl):
        self.impl = impl

    @property
    def api(self):
        """
        Returns the native object (``pywin32`` or ``appscript`` obj) of the engine being used.

        .. versionadded:: 0.9.0
        """
        return self.impl.api

    def __call__(self, name_or_index):
        return Name(impl=self.impl(name_or_index))

    def contains(self, name_or_index):
        return self.impl.contains(name_or_index)

    def __len__(self):
        return len(self.impl)

    @property
    def count(self):
        """
        Returns the number of objects in the collection.
        """
        return len(self)

    def add(self, name, refers_to):
        """
        Defines a new name for a range of cells.

        Parameters
        ----------
        name : str
            Specifies the text to use as the name. Names cannot include spaces and cannot be formatted as cell references.

        refers_to : str
            Describes what the name refers to, in English, using A1-style notation.

        Returns
        -------
        Name


        .. versionadded:: 0.9.0
        """
        return Name(impl=self.impl.add(name, refers_to))

    def __getitem__(self, item):
        if isinstance(item, numbers.Number):
            return self(item + 1)
        else:
            return self(item)

    def __setitem__(self, key, value):
        if isinstance(value, Range):
            value.name = key
        elif key in self:
            self[key].refers_to = value
        else:
            self.add(key, value)

    def __contains__(self, item):
        if isinstance(item, numbers.Number):
            return 0 <= item < len(self)
        else:
            return self.contains(item)

    def __delitem__(self, key):
        if key in self:
            self[key].delete()
        else:
            raise KeyError(key)

    def __iter__(self):
        for i in range(len(self)):
            yield self(i + 1)

    def __repr__(self):
        r = []
        for i, n in enumerate(self):
            if i == 3:
                r.append("...")
                break
            else:
                r.append(repr(n))
        return "[" + ", ".join(r) + "]"


class Name:
    """
    The name object is a member of the :meth:`names <xlwings.main.Names>` collection:

    >>> import xlwings as xw
    >>> sht = xw.books['Book1'].sheets[0]
    >>> sht.names[0]  # or sht.names['MyName']
    <Name 'MyName': =Sheet1!$A$3>

    .. versionadded:: 0.9.0
    """

    def __init__(self, impl):
        self.impl = impl

    @property
    def api(self):
        """
        Returns the native object (``pywin32`` or ``appscript`` obj) of the engine being used.

        .. versionadded:: 0.9.0
        """
        return self.impl.api

    def delete(self):
        """
         Deletes the name.

         .. versionadded:: 0.9.0
         """
        self.impl.delete()

    @property
    def name(self):
        """
        Returns or sets the name of the name object.

        .. versionadded:: 0.9.0
        """
        return self.impl.name

    @name.setter
    def name(self, value):
        self.impl.name = value

    @property
    def refers_to(self):
        """
        Returns or sets the formula that the name is defined to refer to, in A1-style notation,
        beginning with an equal sign.

        .. versionadded:: 0.9.0
        """
        return self.impl.refers_to

    @refers_to.setter
    def refers_to(self, value):
        self.impl.refers_to = value

    @property
    def refers_to_range(self):
        """
        Returns the Range object referred to by a Name object.

        .. versionadded:: 0.9.0
        """
        return Range(impl=self.impl.refers_to_range)

    def __repr__(self):
        return "<Name '%s': %s>" % (self.name, self.refers_to)


def view(obj, sheet=None, table=True, chunksize=5000):
    """
    Opens a new workbook and displays an object on its first sheet by default. If you provide a
    sheet object, it will clear the sheet before displaying the object on the existing sheet.

    .. note::
      Only use this in an interactive context like e.g. a Jupyter notebook! Don't use this in a script as it depends
      on the active book.

    Parameters
    ----------
    obj : any type with built-in converter
        the object to display, e.g. numbers, strings, lists, numpy arrays, pandas dataframes

    sheet : Sheet, default None
        Sheet object. If none provided, the first sheet of a new workbook is used.

    table : bool, default True
        If your object is a pandas DataFrame, by default it is formatted as an Excel Table

    chunksize : int, default 5000
        Chunks the loading of big arrays.

    Examples
    --------

    >>> import xlwings as xw
    >>> import pandas as pd
    >>> import numpy as np
    >>> df = pd.DataFrame(np.random.rand(10, 4), columns=['a', 'b', 'c', 'd'])
    >>> xw.view(df)

    See also: :meth:`load <xlwings.load>`

    .. versionchanged:: 0.22.0
    """
    if sheet is None:
        sheet = Book().sheets.active
    else:
        sheet.clear()

    app = sheet.book.app
    app.activate(steal_focus=True)

    with app.properties(screen_updating=False):
        if pd and isinstance(obj, pd.DataFrame):
            if table:
                sheet['A1'].options(assign_empty_index_names=True, chunksize=chunksize).value = obj
                sheet.tables.add(sheet['A1'].expand())
            else:
                sheet['A1'].options(assign_empty_index_names=False, chunksize=chunksize).value = obj
        else:
            sheet['A1'].value = obj
        sheet.autofit()


def load(index=1, header=1, chunksize=5000):
    """
    Loads the selected cell(s) of the active workbook into a pandas DataFrame. If you select a single cell that has
    adjacent cells, the range is auto-expanded (via current region) and turned into a pandas DataFrame. If you don't
    have pandas installed, it returns the values as nested lists.

    .. note::
      Only use this in an interactive context like e.g. a Jupyter notebook! Don't use this in a script as it depends
      on the active book.

    Parameters
    ----------
    index : bool or int, default 1
        Defines the number of columns on the left that will be turned into the DataFrame's index

    header : bool or int, default 1
        Defines the number of rows at the top that will be turned into the DataFrame's columns

    chunksize : int, default 5000
        Chunks the loading of big arrays.

    Examples
    --------
    >>> import xlwings as xw
    >>> xw.load()

    See also: :meth:`view <xlwings.view>`

    .. versionchanged:: 0.23.1
    """
    selection = books.active.selection
    if selection.shape == (1, 1):
        selection = selection.current_region
    if pd:
        values = selection.options(pd.DataFrame, index=index, header=header, chunksize=chunksize).value
    else:
        values = selection.options(chunksize=chunksize).value
    return values


class Macro:
    def __init__(self, app, macro):
        self.app = app
        self.macro = macro

    def run(self, *args):
        args = [i.api
                if isinstance(i, (App, Book, Sheet, Range, Shape, Chart, Picture, Name))
                else i for i in args]
        return self.app.impl.run(self.macro, args)

    __call__ = run


class Characters:
    """
    The characters object can be accessed as an attribute of the range or shape object.

    * ``mysheet['A1'].characters``
    * ``mysheet.shapes[0].characters``

    .. note:: On macOS, ``characters`` are currently not supported due to bugs/lack of support in AppleScript.

    .. versionadded:: 0.23.0
    """
    def __init__(self, impl):
        self.impl = impl

    @property
    def api(self):
        """
        Returns the native object (``pywin32`` or ``appscript`` obj) of the engine being used.

        .. versionadded:: 0.23.0
        """
        return self.impl.api

    @property
    def text(self):
        """
        Returns or sets the text property of a ``characters`` object.

        >>> sheet['A1'].value = 'Python'
        >>> sheet['A1'].characters[:3].text
        Pyt

        .. versionadded:: 0.23.0
        """
        return self.impl.text

    @property
    def font(self):
        """
        Returns or sets the text property of a ``characters`` object.

        >>> sheet['A1'].characters[1:3].font.bold = True
        >>> sheet['A1'].characters[1:3].font.bold
        True

        .. versionadded:: 0.23.0
        """
        return Font(self.impl.font)

    def __getitem__(self, item):
        if isinstance(item, slice) and (item.start and item.stop) and (item.start == item.stop):
            raise ValueError(self.__class__.__name__ + " object does not support empty slices")
        if isinstance(item, slice) and item.step is not None:
            raise ValueError(self.__class__.__name__ + " object does not support slicing with non-default steps")
        if isinstance(item, slice):
            return Characters(self.impl[item.start:item.stop])
        else:
            return Characters(self.impl[item])


class Font:
    """
    The font object can be accessed as an attribute of the range or shape object.

    * ``mysheet['A1'].font``
    * ``mysheet.shapes[0].font``

    .. versionadded:: 0.23.0
    """
    def __init__(self, impl):
        self.impl = impl

    @property
    def api(self):
        """
        Returns the native object (``pywin32`` or ``appscript`` obj) of the engine being used.

        .. versionadded:: 0.23.0
        """
        return self.impl.api

    @property
    def bold(self):
        """
        Returns or sets the bold property (boolean).

        >>> sheet['A1'].font.bold = True
        >>> sheet['A1'].font.bold
        True

        .. versionadded:: 0.23.0
        """
        return self.impl.bold

    @bold.setter
    def bold(self, value):
        self.impl.bold = value

    @property
    def italic(self):
        """
        Returns or sets the italic property (boolean).

        >>> sheet['A1'].font.italic = True
        >>> sheet['A1'].font.italic
        True

        .. versionadded:: 0.23.0
        """
        return self.impl.italic

    @italic.setter
    def italic(self, value):
        self.impl.italic = value

    @property
    def size(self):
        """
        Returns or sets the size (float).

        >>> sheet['A1'].font.size = 13
        >>> sheet['A1'].font.size
        13

        .. versionadded:: 0.23.0
        """
        return self.impl.size

    @size.setter
    def size(self, value):
        self.impl.size = value

    @property
    def color(self):
        """
        Returns or sets the color property (tuple).

        >>> sheet['A1'].font.color = (255, 0, 0)  # or '#ff0000'
        >>> sheet['A1'].font.color
        (255, 0, 0)

        .. versionadded:: 0.23.0
        """
        return self.impl.color

    @color.setter
    def color(self, value):
        if isinstance(value, str):
            value = utils.hex_to_rgb(value)
        self.impl.color = value

    @property
    def name(self):
        """
        Returns or sets the name of the font (str).

        >>> sheet['A1'].font.name = 'Calibri'
        >>> sheet['A1'].font.name
        Calibri

        .. versionadded:: 0.23.0
        """
        return self.impl.name

    @name.setter
    def name(self, value):
        self.impl.name = value


class Books(Collection):
    """
    A collection of all :meth:`book <Book>` objects:

    >>> import xlwings as xw
    >>> xw.books  # active app
    Books([<Book [Book1]>, <Book [Book2]>])
    >>> xw.apps[10559].books  # specific app, get the PIDs via xw.apps.keys()
    Books([<Book [Book1]>, <Book [Book2]>])

    .. versionadded:: 0.9.0
    """
    _wrap = Book

    @property
    def active(self):
        """
        Returns the active Book.
        """
        return Book(impl=self.impl.active)

    def add(self):
        """
        Creates a new Book. The new Book becomes the active Book. Returns a Book object.
        """
        return Book(impl=self.impl.add())

    def open(self, fullname=None, update_links=None, read_only=None, format=None, password=None, write_res_password=None,
             ignore_read_only_recommended=None, origin=None, delimiter=None, editable=None, notify=None, converter=None,
             add_to_mru=None, local=None, corrupt_load=None, json=None):
        """
        Opens a Book if it is not open yet and returns it. If it is already open, it doesn't raise an exception but
        simply returns the Book object.

        Parameters
        ----------
        fullname : str or path-like object
            filename or fully qualified filename, e.g. ``r'C:\\path\\to\\file.xlsx'`` or ``'file.xlsm'``. Without a full
            path, it looks for the file in the current working directory.

        Other Parameters
            see: :meth:`xlwings.Book()`

        Returns
        -------
        Book : Book that has been opened.

        """
        if json:
            return Book(impl=self.impl.open(json=json))
        fullname = utils.fspath(fullname)
        if not os.path.exists(fullname):
            raise FileNotFoundError("No such file: '%s'" % fullname)
        fullname = os.path.realpath(fullname)
        _, name = os.path.split(fullname)
        try:
            impl = self.impl(name)
            if not os.path.samefile(impl.fullname, fullname):
                raise ValueError(
                    "Cannot open two workbooks named '%s', even if they are saved in different locations." % name
                )
        except KeyError:
            impl = self.impl.open(fullname, update_links, read_only, format, password, write_res_password,
                                  ignore_read_only_recommended, origin, delimiter, editable, notify, converter,
                                  add_to_mru, local, corrupt_load)
        return Book(impl=impl)


class Sheets(Collection):
    """
    A collection of all :meth:`sheet <Sheet>` objects:

    >>> import xlwings as xw
    >>> xw.sheets  # active book
    Sheets([<Sheet [Book1]Sheet1>, <Sheet [Book1]Sheet2>])
    >>> xw.Book('Book1').sheets  # specific book
    Sheets([<Sheet [Book1]Sheet1>, <Sheet [Book1]Sheet2>])

    .. versionadded:: 0.9.0
    """
    _wrap = Sheet

    @property
    def active(self):
        """
        Returns the active Sheet.
        """
        return Sheet(impl=self.impl.active)

    def __call__(self, name_or_index):
        if isinstance(name_or_index, Sheet):
            return name_or_index
        else:
            return Sheet(impl=self.impl(name_or_index))

    def __delitem__(self, name_or_index):
        self[name_or_index].delete()

    def add(self, name=None, before=None, after=None):
        """
        Creates a new Sheet and makes it the active sheet.

        Parameters
        ----------
        name : str, default None
            Name of the new sheet. If None, will default to Excel's default name.
        before : Sheet, default None
            An object that specifies the sheet before which the new sheet is added.
        after : Sheet, default None
            An object that specifies the sheet after which the new sheet is added.

        Returns
        -------

        """
        if name is not None:
            if name.lower() in (s.name.lower() for s in self):
                raise ValueError("Sheet named '%s' already present in workbook" % name)
        if before is not None and not isinstance(before, Sheet):
            before = self(before)
        if after is not None and not isinstance(after, Sheet):
            after = self(after)
        impl = self.impl.add(before and before.impl, after and after.impl)
        if name is not None:
            impl.name = name
        return Sheet(impl=impl)


class ActiveEngineApps(Apps):

    def __init__(self):
        pass

    _name = 'Apps'

    @property
    def impl(self):
        if engines.active is None:
            if not (sys.platform.startswith('darwin') or sys.platform.startswith('win')):
                raise XlwingsError('Your platform only supports the instantiation via xw.Book(json=...)')
            elif sys.platform.startswith('darwin'):
                raise XlwingsError('Make sure to have "appscript" and "psutil", dependencies of xlwings, installed.')
            elif sys.platform.startswith('win'):
                raise XlwingsError('Make sure to have "pywin32", a dependency of xlwings, installed.')
        return engines.active.apps.impl


class ActiveAppBooks(Books):

    def __init__(self):
        pass

    # override class name which appears in repr
    _name = 'Books'

    @property
    def impl(self):
        return apps.active.books.impl


class ActiveBookSheets(Sheets):

    def __init__(self):
        pass

    # override class name which appears in repr
    _name = 'Sheets'

    @property
    def impl(self):
        return books.active.sheets.impl


apps = ActiveEngineApps()

books = ActiveAppBooks()

sheets = ActiveBookSheets()<|MERGE_RESOLUTION|>--- conflicted
+++ resolved
@@ -17,13 +17,8 @@
 from pathlib import Path
 from contextlib import contextmanager
 
-<<<<<<< HEAD
 from . import ShapeAlreadyExists, utils, XlwingsError
-=======
-from . import xlplatform, ShapeAlreadyExists, utils, XlwingsError
 from .constants import FixedFormatQuality
-
->>>>>>> a267e6c6
 import xlwings
 
 # Optional imports
