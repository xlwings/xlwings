"""
xlwings - Make Excel fly with Python!

Homepage and documentation: https://www.xlwings.org

Copyright (C) 2014-present, Zoomer Analytics GmbH.
All rights reserved.

License: BSD 3-clause (see LICENSE.txt for details)
"""
import os
import sys
import re
import numbers
import subprocess
import warnings
from pathlib import Path
from contextlib import contextmanager

from . import ShapeAlreadyExists, utils, XlwingsError
import xlwings

# Optional imports
try:
    import matplotlib as mpl
    from matplotlib.backends.backend_agg import FigureCanvas
except ImportError:
    mpl = None
    FigureCanvas = None

try:
    import pandas as pd
except ImportError:
    pd = None

try:
    import PIL
except ImportError:
    PIL = None


class Collection:

    def __init__(self, impl):
        self.impl = impl

    @property
    def api(self):
        """
        Returns the native object (``pywin32`` or ``appscript`` obj) of the engine being used.
        """
        return self.impl.api

    def __call__(self, name_or_index):
        return self._wrap(impl=self.impl(name_or_index))

    def __len__(self):
        return len(self.impl)

    @property
    def count(self):
        """
        Returns the number of objects in the collection.
        """
        return len(self)

    def __iter__(self):
        for impl in self.impl:
            yield self._wrap(impl=impl)

    def __getitem__(self, key):
        if isinstance(key, numbers.Number):
            l = len(self)
            if key >= l:
                raise IndexError("Index %s out of range (%s elements)" % (key, l))
            if key < 0:
                if key < -l:
                    raise IndexError("Index %s out of range (%s elements)" % (key, l))
                key += l
            return self(key + 1)
        elif isinstance(key, slice):
            raise ValueError(self.impl.__class__.__name__ + " object does not support slicing")
        else:
            return self(key)

    def __contains__(self, key):
        return key in self.impl

    # used by repr - by default the name of the collection class, but can be overridden
    @property
    def _name(self):
        return self.__class__.__name__

    def __repr__(self):
        r = []
        for i, x in enumerate(self):
            if i == 3:
                r.append("...")
                break
            else:
                r.append(repr(x))

        return '{}({})'.format(
            self._name,
            "[" + ", ".join(r) + "]"
        )


class Engines:
    def __init__(self):
        self.active = None
        self.engines = []
        self.engines_by_name = {}

    def add(self, engine):
        self.engines.append(engine)
        self.engines_by_name[engine.name] = engine

    @property
    def count(self):
        return len(self)

    def __call__(self, name_or_index):
        if isinstance(name_or_index, numbers.Number):
            return self.engines[name_or_index - 1]
        else:
            return self.engines_by_name[name_or_index]

    def __getitem__(self, name_or_index):
        if isinstance(name_or_index, numbers.Number):
            return self.engines[name_or_index]
        else:
            return self.engines_by_name[name_or_index]

    def __len__(self):
        return len(self.engines)

    def __iter__(self):
        for engine in self.engines:
            yield engine

    def __repr__(self):
        return '{}({})'.format(
            self.__class__.__name__,
            repr(list(self))
        )


class Engine:

    def __init__(self, impl):
        self.impl = impl

    @property
    def apps(self):
        return Apps(impl=self.impl.apps)

    @property
    def name(self):
        return self.impl.name

    def activate(self):
        engines.active = self

    def __repr__(self):
        return "<%s Engine>" % self.name


class Apps:
    """
    A collection of all :meth:`app <App>` objects:

    >>> import xlwings as xw
    >>> xw.apps
    Apps([<Excel App 1668>, <Excel App 1644>])
    """

    def __init__(self, impl):
        self.impl = impl

    def keys(self):
        """
        Provides the PIDs of the Excel instances that act as keys in the Apps collection.

        .. versionadded:: 0.13.0
        """
        return self.impl.keys()

    def add(self, **kwargs):
        """
        Creates a new App. The new App becomes the active one. Returns an App object.
        """
        return App(impl=self.impl.add(**kwargs))

    @property
    def active(self):
        """
        Returns the active app.

        .. versionadded:: 0.9.0
        """
        for app in self.impl:
            return App(impl=app)
        return None

    def __call__(self, i):
        return self[i]

    def __repr__(self):
        return '{}({})'.format(
            getattr(self.__class__, '_name', self.__class__.__name__),
            repr(list(self))
        )

    def __getitem__(self, item):
        return App(impl=self.impl[item])

    def __len__(self):
        return len(self.impl)

    @property
    def count(self):
        """
        Returns the number of apps.

        .. versionadded:: 0.9.0
        """
        return len(self)

    def __iter__(self):
        for app in self.impl:
            yield App(impl=app)


engines = Engines()


class App:
    """
    An app corresponds to an Excel instance and should normally be used as context manager to make sure that everything
    is properly cleaned up again and to prevent zombie processes. New Excel instances can be fired up like so::

        import xlwings as xw

        with xw.App() as app:
            print(app.books)

    An app object is a member of the :meth:`apps <xlwings.main.Apps>` collection:

    >>> xw.apps
    Apps([<Excel App 1668>, <Excel App 1644>])
    >>> xw.apps[1668]  # get the available PIDs via xw.apps.keys()
    <Excel App 1668>
    >>> xw.apps.active
    <Excel App 1668>

    Parameters
    ----------
    visible : bool, default None
        Returns or sets a boolean value that determines whether the app is visible. The default
        leaves the state unchanged or sets visible=True if the object doesn't exist yet.

    spec : str, default None
        Mac-only, use the full path to the Excel application,
        e.g. ``/Applications/Microsoft Office 2011/Microsoft Excel`` or ``/Applications/Microsoft Excel``

        On Windows, if you want to change the version of Excel that xlwings talks to, go to ``Control Panel >
        Programs and Features`` and ``Repair`` the Office version that you want as default.


    .. note::
        On Mac, while xlwings allows you to run multiple instances of Excel, it's a feature that is not officially
        supported by Excel for Mac: Unlike on Windows, Excel will not ask you to open a read-only version of a file
        if it is already open in another instance. This means that you need to watch out yourself so that the same
        file is not being overwritten from different instances.
    """

    def __init__(self, visible=None, spec=None, add_book=True, impl=None):
        if impl is None:
            self.impl = engines.active.apps.add(spec=spec, add_book=add_book, visible=visible).impl
            if visible or visible is None:
                self.visible = True
        else:
            self.impl = impl
            if visible:
                self.visible = True
        self._pid = self.pid

    @property
    def engine(self):
        return Engine(impl=self.impl.engine)

    @property
    def api(self):
        """
        Returns the native object (``pywin32`` or ``appscript`` obj) of the engine being used.

        .. versionadded:: 0.9.0
        """
        return self.impl.api

    @property
    def version(self):
        """
        Returns the Excel version number object.

        Examples
        --------
        >>> import xlwings as xw
        >>> xw.App().version
        VersionNumber('15.24')
        >>> xw.apps[10559].version.major
        15

        .. versionchanged:: 0.9.0
        """
        return utils.VersionNumber(self.impl.version)

    @property
    def selection(self):
        """
        Returns the selected cells as Range.

        .. versionadded:: 0.9.0
        """
        return Range(impl=self.impl.selection) if self.impl.selection else None

    def activate(self, steal_focus=False):
        """
        Activates the Excel app.

        Parameters
        ----------
        steal_focus : bool, default False
            If True, make frontmost application and hand over focus from Python to Excel.


        .. versionadded:: 0.9.0
        """
        # Win Excel >= 2013 fails if visible=False...we may somehow not be using the correct HWND
        self.impl.activate(steal_focus)
        if self.engine.name != 'json':
            if self != apps.active:
                raise Exception('Could not activate App! Try to instantiate the App with visible=True.')

    @property
    def visible(self):
        """
        Gets or sets the visibility of Excel to ``True`` or  ``False``.

        .. versionadded:: 0.3.3
        """
        return self.impl.visible

    @visible.setter
    def visible(self, value):
        self.impl.visible = value

    def quit(self):
        """
        Quits the application without saving any workbooks.

        .. versionadded:: 0.3.3

        """
        return self.impl.quit()

    def kill(self):
        """
        Forces the Excel app to quit by killing its process.

        .. versionadded:: 0.9.0
        """
        return self.impl.kill()

    @property
    def screen_updating(self):
        """
        Turn screen updating off to speed up your script. You won't be able to see what the script is doing, but it
        will run faster. Remember to set the screen_updating property back to True when your script ends.

        .. versionadded:: 0.3.3
        """
        return self.impl.screen_updating

    @screen_updating.setter
    def screen_updating(self, value):
        self.impl.screen_updating = value

    @property
    def display_alerts(self):
        """
        The default value is True. Set this property to False to suppress prompts and alert messages while code is
        running; when a message requires a response, Excel chooses the default response.

        .. versionadded:: 0.9.0
        """
        return self.impl.display_alerts

    @display_alerts.setter
    def display_alerts(self, value):
        self.impl.display_alerts = value

    @property
    def enable_events(self):
        """
        ``True`` if events are enabled. Read/write boolean.

        .. versionadded:: 0.24.4
        """
        return self.impl.enable_events

    @enable_events.setter
    def enable_events(self, value):
        self.impl.enable_events = value

    @property
    def interactive(self):
        """
        ``True`` if Excel is in interactive mode. If you set this property to ``False``, Excel blocks all input
        from the keyboard and mouse (except input to dialog boxes that are displayed by your code). Read/write Boolean.
        Note: Not supported on macOS.

        .. versionadded:: 0.24.4
        """
        return self.impl.interactive

    @interactive.setter
    def interactive(self, value):
        self.impl.interactive = value

    @property
    def startup_path(self):
        """
        Returns the path to ``XLSTART`` which is where the xlwings add-in gets
        copied to by doing ``xlwings addin install``.

        .. versionadded:: 0.19.4
        """
        return self.impl.startup_path

    @property
    def calculation(self):
        """
        Returns or sets a calculation value that represents the calculation mode.
        Modes: ``'manual'``, ``'automatic'``, ``'semiautomatic'``

        Examples
        --------
        >>> import xlwings as xw
        >>> wb = xw.Book()
        >>> wb.app.calculation = 'manual'

        .. versionchanged:: 0.9.0
        """
        return self.impl.calculation

    @calculation.setter
    def calculation(self, value):
        self.impl.calculation = value

    def calculate(self):
        """
        Calculates all open books.

        .. versionadded:: 0.3.6

        """
        self.impl.calculate()

    @property
    def books(self):
        """
        A collection of all Book objects that are currently open.

        .. versionadded:: 0.9.0
        """
        return Books(impl=self.impl.books)

    @property
    def hwnd(self):
        """
        Returns the Window handle (Windows-only).

        .. versionadded:: 0.9.0
        """
        return self.impl.hwnd

    @property
    def pid(self):
        """
        Returns the PID of the app.

        .. versionadded:: 0.9.0
        """
        return self.impl.pid

    def range(self, cell1, cell2=None):
        """
        Range object from the active sheet of the active book, see :meth:`Range`.

        .. versionadded:: 0.9.0
        """
        return Range(impl=self.impl.range(cell1, cell2))

    def macro(self, name):
        """
        Runs a Sub or Function in Excel VBA that are not part of a specific workbook but e.g. are part of an add-in.

        Arguments
        ---------
        name : Name of Sub or Function with or without module name, e.g. ``'Module1.MyMacro'`` or ``'MyMacro'``

        Examples
        --------
        This VBA function:

        .. code-block:: vb.net

            Function MySum(x, y)
                MySum = x + y
            End Function

        can be accessed like this:

        >>> import xlwings as xw
        >>> app = xw.App()
        >>> my_sum = app.macro('MySum')
        >>> my_sum(1, 2)
        3

        Types are supported too:

        .. code-block:: vb.net
            Function MySum(x as integer, y as integer)
                MySum = x + y
            End Function

        >>> import xlwings as xw
        >>> app = xw.App()
        >>> my_sum = app.macro('MySum')
        >>> my_sum(1, 2)
        3

        However typed arrays are not supported. So the following won't work

        .. code-block:: vb.net

<<<<<<< HEAD
        Function MySum(arr() as integer)
            ''' code here
        End Function

=======
            Function MySum(arr() as integer)
                ' code here
            End Function
            
>>>>>>> 942bab2b
        See also: :meth:`Book.macro`

        .. versionadded:: 0.9.0
        """
        return Macro(self, name)

    @property
    def status_bar(self):
        """
        Gets or sets the value of the status bar. Returns ``False`` if Excel has control of it.

        .. versionadded:: 0.20.0
        """
        return self.impl.status_bar

    @status_bar.setter
    def status_bar(self, value):
        self.impl.status_bar = value

    @property
    def cut_copy_mode(self):
        """
        Gets or sets the status of the cut or copy mode.
        Accepts ``False`` for setting and returns ``None``, ``copy`` or ``cut`` when getting the status.

        .. versionadded:: 0.24.0
        """
        return self.impl.cut_copy_mode

    @cut_copy_mode.setter
    def cut_copy_mode(self, value):
        self.impl.cut_copy_mode = value

    @contextmanager
    def properties(self, **kwargs):
        """
        Context manager that allows you to easily change the app's properties temporarily. Once the code
        leaves the with block, the properties are changed back to their previous state.
        Note: Must be used as context manager or else will have no effect. Also, you can only use app
        properties that you can both read and write.

        Examples
        --------
        ::

            import xlwings as xw
            app = App()

            # Sets app.display_alerts = False
            with app.properties(display_alerts=False):
                # do stuff

            # Sets app.calculation = 'manual' and app.enable_events = True
            with app.properties(calculation='manual', enable_events=True):
                # do stuff

            # Makes sure the status bar is reset even if an error happens in the with block
            with app.properties(status_bar='Calculating...'):
                # do stuff

        .. versionadded:: 0.24.4
        """
        initial_state = {}
        for attribute, value in kwargs.items():
            initial_state[attribute] = getattr(self, attribute, value)
            setattr(self, attribute, value)
        try:
            yield self
        finally:
            for attribute, value in initial_state.items():
                setattr(self, attribute, value)

    def create_report(self, template=None, output=None, book_settings=None, **data):
        warnings.warn('Deprecated. Use render_template instead.')
        return self.render_template(template=template, output=output, book_settings=book_settings, **data)

    def render_template(self, template=None, output=None, book_settings=None, **data):
        """
        This function requires xlwings :guilabel:`PRO`.

        This is a convenience wrapper around :meth:`mysheet.render_template <xlwings.Sheet.render_template>`

        Writes the values of all key word arguments to the ``output`` file according to the ``template`` and the variables
        contained in there (Jinja variable syntax).
        Following variable types are supported:

        strings, numbers, lists, simple dicts, NumPy arrays, Pandas DataFrames, pictures and
        Matplotlib/Plotly figures.

        Parameters
        ----------
        template: str or path-like object
            Path to your Excel template, e.g. ``r'C:\\Path\\to\\my_template.xlsx'``

        output: str or path-like object
            Path to your Report, e.g. ``r'C:\\Path\\to\\my_report.xlsx'``

        book_settings: dict, default None
            A dictionary of ``xlwings.Book`` parameters, for details see: :attr:`xlwings.Book`.
            For example: ``book_settings={'update_links': False}``.

        data: kwargs
            All key/value pairs that are used in the template.

        Returns
        -------
        wb: xlwings Book

        .. versionadded:: 0.24.4
        """
        from .pro.reports import render_template
        return render_template(template=template, output=output, book_settings=book_settings, app=self, **data)

    def __repr__(self):
        return "<Excel App %s>" % self.pid

    def __eq__(self, other):
        return type(other) is App and other.pid == self.pid

    def __ne__(self, other):
        return not self.__eq__(other)

    def __hash__(self):
        return hash(self.pid)

    def __enter__(self):
        return self

    def __exit__(self, exc_type, exc_value, exc_tb):
        self.quit()
        if sys.platform.startswith('win'):
            try:
                self.kill()
            except:
                pass


class Book:
    """
    A book object is a member of the :meth:`books <xlwings.main.Books>` collection:

    >>> import xlwings as xw
    >>> xw.books[0]
    <Book [Book1]>


    The easiest way to connect to a book is offered by ``xw.Book``: it looks for the book in all app instances and
    returns an error, should the same book be open in multiple instances.
    To connect to a book in the active app instance, use ``xw.books`` and to refer to a specific app, use:

    >>> app = xw.App()  # or something like xw.apps[10559] for existing apps, get the PIDs via xw.apps.keys()
    >>> app.books['Book1']

    +--------------------+--------------------------------------+--------------------------------------------+
    |                    | xw.Book                              | xw.books                                   |
    +====================+======================================+============================================+
    | New book           | ``xw.Book()``                        | ``xw.books.add()``                         |
    +--------------------+--------------------------------------+--------------------------------------------+
    | Unsaved book       | ``xw.Book('Book1')``                 | ``xw.books['Book1']``                      |
    +--------------------+--------------------------------------+--------------------------------------------+
    | Book by (full)name | ``xw.Book(r'C:/path/to/file.xlsx')`` | ``xw.books.open(r'C:/path/to/file.xlsx')`` |
    +--------------------+--------------------------------------+--------------------------------------------+

    Parameters
    ----------
    fullname : str or path-like object, default None
        Full path or name (incl. xlsx, xlsm etc.) of existing workbook or name of an unsaved workbook. Without a full
        path, it looks for the file in the current working directory.
    update_links : bool, default None
        If this argument is omitted, the user is prompted to specify how links will be updated
    read_only : bool, default False
        True to open workbook in read-only mode
    format : str
        If opening a text file, this specifies the delimiter character
    password : str
        Password to open a protected workbook
    write_res_password : str
        Password to write to a write-reserved workbook
    ignore_read_only_recommended : bool, default False
        Set to ``True`` to mute the read-only recommended message
    origin : int
        For text files only. Specifies where it originated. Use Platform constants.
    delimiter : str
        If format argument is 6, this specifies the delimiter.
    editable : bool, default False
        This option is only for legacy Microsoft Excel 4.0 addins.
    notify : bool, default False
        Notify the user when a file becomes available If the file cannot be opened in read/write mode.
    converter : int
        The index of the first file converter to try when opening the file.
    add_to_mru : bool, default False
        Add this workbook to the list of recently added workbooks.
    local : bool, default False
        If ``True``, saves files against the language of Excel, otherwise against the language of VBA.
        Not supported on macOS.
    corrupt_load : int, default xlNormalLoad
        Can be one of xlNormalLoad, xlRepairFile or xlExtractData. Not supported on macOS.
    json : dict
        A JSON object as delivered by the MS Office Scripts or Google Apps Script xlwings module but in a deserialized
        form, i.e., as dictionary.

        .. versionadded:: 0.26.0
    """

    def __init__(self, fullname=None, update_links=None, read_only=None, format=None, password=None,
                 write_res_password=None,
                 ignore_read_only_recommended=None, origin=None, delimiter=None, editable=None, notify=None,
                 converter=None,
                 add_to_mru=None, local=None, corrupt_load=None, impl=None, json=None):
        if not impl:
            if json:
                if xlwings.PRO:
                    impl = engines['json'].apps[-1].books.open(json=json).impl
                else:
                    # Will raise LicenseKeyError or ImportError
                    from xlwings import pro
            elif fullname:
                fullname = utils.fspath(fullname)
                fullname = fullname.lower()

                candidates = []
                for app in apps:
                    for wb in app.books:
                        if wb.fullname.lower() == fullname or wb.name.lower() == fullname:
                            candidates.append((app, wb))

                app = apps.active
                if len(candidates) == 0:
                    if not app:
                        app = App(add_book=False)
                    impl = app.books.open(fullname, update_links, read_only, format, password, write_res_password,
                                          ignore_read_only_recommended, origin, delimiter, editable, notify, converter,
                                          add_to_mru, local, corrupt_load).impl
                elif len(candidates) > 1:
                    raise Exception("Workbook '%s' is open in more than one Excel instance." % fullname)
                else:
                    impl = candidates[0][1].impl
            else:
                # Open Excel if necessary and create a new workbook
                if apps.active:
                    impl = apps.active.books.add().impl
                else:
                    app = App()
                    impl = app.books[0].impl

        self.impl = impl

    @property
    def api(self):
        """
        Returns the native object (``pywin32`` or ``appscript`` obj) of the engine being used.

        .. versionadded:: 0.9.0
        """
        return self.impl.api

    def json(self):
        """
        Returns a JSON serializable object as expected by the MS Office Scripts or Google Apps Script xlwings
        module. Only available with book objects that have been instantiated via ``xw.Book(json=...)``.

        .. versionadded:: 0.26.0
        """
        return self.impl.json()

    def __eq__(self, other):
        return isinstance(other, Book) and self.app == other.app and self.name == other.name

    def __ne__(self, other):
        return not self.__eq__(other)

    def __hash__(self):
        return hash((self.app, self.name))

    @classmethod
    def caller(cls):
        """
        References the calling book when the Python function is called from Excel via ``RunPython``.
        Pack it into the function being called from Excel, e.g.::

            import xlwings as xw

             def my_macro():
                wb = xw.Book.caller()
                wb.sheets[0].range('A1').value = 1

        To be able to easily invoke such code from Python for debugging, use ``xw.Book.set_mock_caller()``.

        .. versionadded:: 0.3.0
        """
        wb, from_xl, hwnd = None, None, None
        for arg in sys.argv:
            if arg.startswith('--wb='):
                wb = arg.split('=')[1].strip()
            elif arg.startswith('--from_xl'):
                from_xl = arg.split('=')[1].strip()
            elif arg.startswith('--hwnd'):
                hwnd = arg.split('=')[1].strip()
        if hasattr(Book, '_mock_caller'):
            # Use mocking Book, see Book.set_mock_caller()
            return cls(impl=Book._mock_caller.impl)
        elif from_xl == '1':
            name = wb.lower()
            if sys.platform.startswith('win'):
                app = App(impl=xlwings._xlwindows.App(xl=int(hwnd)))
                return cls(impl=app.books[name].impl)
            else:
                # On Mac, the same file open in two instances is not supported
                if apps.active.version < 15:
                    name = name.encode('utf-8', 'surrogateescape').decode('mac_latin2')
                return cls(impl=Book(name).impl)
        elif xlwings._xlwindows.BOOK_CALLER:
            # Called via OPTIMIZED_CONNECTION = True
            return cls(impl=xlwings._xlwindows.Book(xlwings._xlwindows.BOOK_CALLER))
        else:
            raise Exception('Book.caller() must not be called directly. Call through Excel or set a mock caller '
                            'first with Book.set_mock_caller().')

    def set_mock_caller(self):
        """
        Sets the Excel file which is used to mock ``xw.Book.caller()`` when the code is called from Python and not from
        Excel via ``RunPython``.

        Examples
        --------
        ::

            # This code runs unchanged from Excel via RunPython and from Python directly
            import os
            import xlwings as xw

            def my_macro():
                sht = xw.Book.caller().sheets[0]
                sht.range('A1').value = 'Hello xlwings!'

            if __name__ == '__main__':
                xw.Book('file.xlsm').set_mock_caller()
                my_macro()

        .. versionadded:: 0.3.1
        """
        Book._mock_caller = self

    def macro(self, name):
        """
        Runs a Sub or Function in Excel VBA.

        Arguments
        ---------
        name : Name of Sub or Function with or without module name, e.g. ``'Module1.MyMacro'`` or ``'MyMacro'``

        Examples
        --------
        This VBA function:

        .. code-block:: vb.net

            Function MySum(x, y)
                MySum = x + y
            End Function

        can be accessed like this:

        >>> import xlwings as xw
        >>> wb = xw.books.active
        >>> my_sum = wb.macro('MySum')
        >>> my_sum(1, 2)
        3

        See also: :meth:`App.macro`

        .. versionadded:: 0.7.1
        """
        return self.app.macro("'{0}'!{1}".format(self.name, name))

    @property
    def name(self):
        """
        Returns the name of the book as str.
        """
        return self.impl.name

    @property
    def sheets(self):
        """
        Returns a sheets collection that represents all the sheets in the book.

        .. versionadded:: 0.9.0
        """
        return Sheets(impl=self.impl.sheets)

    @property
    def app(self):
        """
        Returns an app object that represents the creator of the book.

        .. versionadded:: 0.9.0
        """
        return App(impl=self.impl.app)

    def close(self):
        """
        Closes the book without saving it.

        .. versionadded:: 0.1.1
        """
        self.impl.close()

    def save(self, path=None, password=None):
        """
        Saves the Workbook. If a path is being provided, this works like SaveAs() in Excel. If no path is specified and
        if the file hasn't been saved previously, it's being saved in the current working directory with the current
        filename. Existing files are overwritten without prompting.

        Arguments
        ---------
        path : str or path-like object, default None
            Full path to the workbook
        password : str, default None
            Protection password with max. 15 characters

            .. versionadded :: 0.25.1
        Example
        -------
        >>> import xlwings as xw
        >>> wb = xw.Book()
        >>> wb.save()
        >>> wb.save(r'C:\\path\\to\\new_file_name.xlsx')


        .. versionadded:: 0.3.1
        """
        if path:
            path = utils.fspath(path)
        with self.app.properties(display_alerts=False):
            self.impl.save(path, password=password)

    @property
    def fullname(self):
        """
        Returns the name of the object, including its path on disk, as a string. Read-only String.

        """
        return self.impl.fullname

    @property
    def names(self):
        """
        Returns a names collection that represents all the names in the specified book (including all sheet-specific names).

        .. versionchanged:: 0.9.0

        """
        return Names(impl=self.impl.names)

    def activate(self, steal_focus=False):
        """
        Activates the book.

        Parameters
        ----------
        steal_focus : bool, default False
            If True, make frontmost window and hand over focus from Python to Excel.

        """
        self.app.activate(steal_focus=steal_focus)
        self.impl.activate()

    @property
    def selection(self):
        """
        Returns the selected cells as Range.

        .. versionadded:: 0.9.0
        """
        return Range(impl=self.app.selection.impl) if self.app.selection else None

    def to_pdf(self, path=None, include=None, exclude=None, layout=None, exclude_start_string='#', show=False):
        """
        Exports the whole Excel workbook or a subset of the sheets to a PDF file.
        If you want to print hidden sheets, you will need to list them explicitely under ``include``.

        Parameters
        ----------
        path : str or path-like object, default None
            Path to the PDF file, defaults to the same name as the workbook, in the same directory.
            For unsaved workbooks, it defaults to the current working directory instead.

        include : int or str or list, default None
            Which sheets to include: provide a selection of sheets in the form of sheet indices (1-based like in Excel)
            or sheet names. Can be an int/str for a single sheet or a list of int/str for multiple sheets.

        exclude : int or str or list, default None
            Which sheets to exclude: provide a selection of sheets in the form of sheet indices (1-based like in Excel)
            or sheet names. Can be an int/str for a single sheet or a list of int/str for multiple sheets.

        layout : str or path-like object, default None
            This argument requires xlwings :guilabel:`PRO`.

            Path to a PDF file on which the report will be printed. This is ideal for headers and footers
            as well as borderless printing of graphics/artwork. The PDF file either needs to have only
            1 page (every report page uses the same layout) or otherwise needs the same amount of pages
            as the report (each report page is printed on the respective page in the layout PDF).

            .. versionadded:: 0.24.3

        exclude_start_string : str, default '#'
            Sheet names that start with this character/string will not be printed.

            .. versionadded:: 0.24.4

        show : bool, default False
            Once created, open the PDF file with the default application.

            .. versionadded:: 0.24.6

        Examples
        --------
        >>> wb = xw.Book()
        >>> wb.sheets[0]['A1'].value = 'PDF'
        >>> wb.to_pdf()

        See also :meth:`xlwings.Sheet.to_pdf`

        .. versionadded:: 0.21.1
        """
        report_path = utils.fspath(path)
        layout_path = utils.fspath(layout)
        if report_path is None:
            # fullname won't work if file is stored on OneDrive
            filename, extension = os.path.splitext(self.fullname)
            directory, _ = os.path.split(self.fullname)
            if directory:
                report_path = os.path.join(directory, filename + '.pdf')
            else:
                report_path = filename + '.pdf'
        if (include is not None) and (exclude is not None):
            raise ValueError("You can only use either 'include' or 'exclude'")
        # Hide sheets to exclude them from printing
        if isinstance(include, (str, int)):
            include = [include]
        if isinstance(exclude, (str, int)):
            exclude = [exclude]
        exclude_by_name = [sheet.index for sheet in self.sheets if sheet.name.startswith(exclude_start_string)]
        visibility = {}
        if include or exclude or exclude_by_name:
            for sheet in self.sheets:
                visibility[sheet] = sheet.visible
        try:
            if include:
                for sheet in self.sheets:
                    if (sheet.name in include) or (sheet.index in include):
                        sheet.visible = True
                    else:
                        sheet.visible = False
            if exclude or exclude_by_name:
                exclude = [] if exclude is None else exclude
                for sheet in self.sheets:
                    if (sheet.name in exclude) or (sheet.index in exclude) or (sheet.index in exclude_by_name):
                        sheet.visible = False
            self.impl.to_pdf(os.path.realpath(report_path))
        except Exception:
            raise
        finally:
            # Reset visibility
            if include or exclude or exclude_by_name:
                for sheet, tf in visibility.items():
                    sheet.visible = tf

        if layout:
            from .pro.reports.pdf import print_on_layout
            print_on_layout(report_path=report_path, layout_path=layout_path)

        if show:
            if sys.platform.startswith('win'):
                os.startfile(report_path)
            else:
                subprocess.run(['open', report_path])

    def __repr__(self):
        return "<Book [{0}]>".format(self.name)

    def render_template(self, **data):
        """
        This method requires xlwings :guilabel:`PRO`.

        Replaces all Jinja variables (e.g ``{{ myvar }}``) in the book with the keyword argument that has the same name.

        .. versionadded:: 0.25.0

        Parameters
        ----------
        data: kwargs
            All key/value pairs that are used in the template.

        Examples
        --------

        >>> import xlwings as xw
        >>> book = xw.Book()
        >>> book.sheets[0]['A1:A2'].value = '{{ myvar }}'
        >>> book.render_template(myvar='test')
        """
        for sheet in reversed(self.sheets):
            sheet.render_template(**data)


class Sheet:
    """
    A sheet object is a member of the :meth:`sheets <xlwings.main.Sheets>` collection:

    >>> import xlwings as xw
    >>> wb = xw.Book()
    >>> wb.sheets[0]
    <Sheet [Book1]Sheet1>
    >>> wb.sheets['Sheet1']
    <Sheet [Book1]Sheet1>
    >>> wb.sheets.add()
    <Sheet [Book1]Sheet2>

    .. versionchanged:: 0.9.0
    """

    def __init__(self, sheet=None, impl=None):
        if impl is None:
            self.impl = books.active.sheets(sheet).impl
        else:
            self.impl = impl

    @property
    def api(self):
        """
        Returns the native object (``pywin32`` or ``appscript`` obj) of the engine being used.

        .. versionadded:: 0.9.0
        """
        return self.impl.api

    def __eq__(self, other):
        return isinstance(other, Sheet) and self.book == other.book and self.name == other.name

    def __ne__(self, other):
        return not self.__eq__(other)

    def __hash__(self):
        return hash((self.book, self.name))

    @property
    def name(self):
        """Gets or sets the name of the Sheet."""
        return self.impl.name

    @name.setter
    def name(self, value):
        if value in [None, ""]:
            raise ValueError("A sheet name can't be empty.")
        elif any(char in value for char in ['\\', '/', '?',  '*', '[', ']']):
            raise ValueError("A sheet name must not contain any of the following characters: \\, /, ?, *, [, ]")
        elif len(value) > 31:
            raise ValueError(f'The max. length of a sheet name is 31 characters. Yours is {len(value)}.')
        else:
            self.impl.name = value

    @property
    def names(self):
        """
        Returns a names collection that represents all the sheet-specific names
        (names defined with the "SheetName!" prefix).

        .. versionadded:: 0.9.0

        """
        return Names(impl=self.impl.names)

    @property
    def book(self):
        """Returns the Book of the specified Sheet. Read-only."""
        return Book(impl=self.impl.book)

    @property
    def index(self):
        """Returns the index of the Sheet (1-based as in Excel)."""
        return self.impl.index

    def range(self, cell1, cell2=None):
        """
        Returns a Range object from the active sheet of the active book, see :meth:`Range`.

        .. versionadded:: 0.9.0
        """
        if isinstance(cell1, Range):
            if cell1.sheet != self:
                raise ValueError("First range is not on this sheet")
            cell1 = cell1.impl
        if isinstance(cell2, Range):
            if cell2.sheet != self:
                raise ValueError("Second range is not on this sheet")
            cell2 = cell2.impl
        return Range(impl=self.impl.range(cell1, cell2))

    @property
    def cells(self):
        """
        Returns a Range object that represents all the cells on the Sheet
        (not just the cells that are currently in use).

        .. versionadded:: 0.9.0
        """
        return Range(impl=self.impl.cells)

    def activate(self):
        """Activates the Sheet and returns it."""
        self.book.activate()
        return self.impl.activate()

    def select(self):
        """
        Selects the Sheet. Select only works on the active book.

        .. versionadded:: 0.9.0
        """
        return self.impl.select()

    def clear_contents(self):
        """Clears the content of the whole sheet but leaves the formatting."""
        return self.impl.clear_contents()

    def clear(self):
        """Clears the content and formatting of the whole sheet."""
        return self.impl.clear()

    def autofit(self, axis=None):
        """
        Autofits the width of either columns, rows or both on a whole Sheet.

        Arguments
        ---------
        axis : string, default None
            - To autofit rows, use one of the following: ``rows`` or ``r``
            - To autofit columns, use one of the following: ``columns`` or ``c``
            - To autofit rows and columns, provide no arguments

        Examples
        --------
        >>> import xlwings as xw
        >>> wb = xw.Book()
        >>> wb.sheets['Sheet1'].autofit('c')
        >>> wb.sheets['Sheet1'].autofit('r')
        >>> wb.sheets['Sheet1'].autofit()

        .. versionadded:: 0.2.3
        """
        return self.impl.autofit(axis)

    def delete(self):
        """
        Deletes the Sheet.

        .. versionadded: 0.6.0
        """
        return self.impl.delete()

    def to_pdf(self, path=None, layout=None, show=False):
        """
        Exports the sheet to a PDF file.

        Parameters
        ----------
        path : str or path-like object, default None
            Path to the PDF file, defaults to the name of the sheet in the same directory of the workbook.
            For unsaved workbooks, it defaults to the current working directory instead.

        layout : str or path-like object, default None
            This argument requires xlwings :guilabel:`PRO`.

            Path to a PDF file on which the report will be printed. This is ideal for headers and footers
            as well as borderless printing of graphics/artwork. The PDF file either needs to have only
            1 page (every report page uses the same layout) or otherwise needs the same amount of pages
            as the report (each report page is printed on the respective page in the layout PDF).

            .. versionadded:: 0.24.3

        show : bool, default False
            Once created, open the PDF file with the default application.

            .. versionadded:: 0.24.6

        Examples
        --------
        >>> wb = xw.Book()
        >>> sheet = wb.sheets[0]
        >>> sheet['A1'].value = 'PDF'
        >>> sheet.to_pdf()

        See also :meth:`xlwings.Book.to_pdf`

        .. versionadded:: 0.22.3
        """
        self.book.to_pdf(self.name + '.pdf' if path is None else path,
                         include=self.index, layout=layout, show=show)

    def copy(self, before=None, after=None, name=None):
        """
        Copy a sheet to the current or a new Book. By default, it places the copied sheet after all existing sheets
        in the current Book. Returns the copied sheet.

        .. versionadded:: 0.22.0

        Arguments
        ---------
        before : sheet object, default None
            The sheet object before which you want to place the sheet

        after : sheet object, default None
            The sheet object after which you want to place the sheet, by default it is placed after
            all existing sheets

        name : str, default None
            The sheet name of the copy

        Returns
        -------
        Sheet object: Sheet
            The copied sheet

        Examples
        --------

        .. code-block:: python

            # Create two books and add a value to the first sheet of the first book
            first_book = xw.Book()
            second_book = xw.Book()
            first_book.sheets[0]['A1'].value = 'some value'

            # Copy to same Book with the default location and name
            first_book.sheets[0].copy()

            # Copy to same Book with custom sheet name
            first_book.sheets[0].copy(name='copied')

            # Copy to second Book requires to use before or after
            first_book.sheets[0].copy(after=second_book.sheets[0])
        """
        # copy() doesn't return the copied sheet object and has an awkward default (copy it to a new workbook
        # if neither before or after are provided), so we're not taking that behavior over
        assert (before is None) or (after is None), "you must provide either before or after but not both"
        if (before is None) and (after is None):
            after = self.book.sheets[-1]
        if before:
            target_book = before.book
            before = before.impl
        if after:
            target_book = after.book
            after = after.impl
        if name:
            if name.lower() in (s.name.lower() for s in target_book.sheets):
                raise ValueError(f"Sheet named '{name}' already present in workbook")
        sheet_names_before = {sheet.name for sheet in target_book.sheets}
        self.impl.copy(before=before, after=after)
        sheet_names_after = {sheet.name for sheet in target_book.sheets}
        new_sheet_name = sheet_names_after.difference(sheet_names_before).pop()
        copied_sheet = target_book.sheets[new_sheet_name]
        if name:
            copied_sheet.name = name
        return copied_sheet

    def render_template(self, **data):
        """
        This method requires xlwings :guilabel:`PRO`.

        Replaces all Jinja variables (e.g ``{{ myvar }}``) in the sheet with the keyword argument that has the same name.
        Following variable types are supported:

        strings, numbers, lists, simple dicts, NumPy arrays, Pandas DataFrames, PIL Image objects that have a filename and
        Matplotlib figures.

        .. versionadded:: 0.22.0

        Parameters
        ----------
        data: kwargs
            All key/value pairs that are used in the template.

        Examples
        --------

        >>> import xlwings as xw
        >>> book = xw.Book()
        >>> book.sheets[0]['A1:A2'].value = '{{ myvar }}'
        >>> book.sheets[0].render_template(myvar='test')
        """
        from .pro.reports.main import render_sheet
        render_sheet(self, **data)

    @property
    def charts(self):
        """
        See :meth:`Charts <xlwings.main.Charts>`

        .. versionadded:: 0.9.0
        """
        return Charts(impl=self.impl.charts)

    @property
    def shapes(self):
        """
        See :meth:`Shapes <xlwings.main.Shapes>`

        .. versionadded:: 0.9.0
        """
        return Shapes(impl=self.impl.shapes)

    @property
    def tables(self):
        """
        See :meth:`Tables <xlwings.main.Tables>`

        .. versionadded:: 0.21.0
        """
        return Tables(impl=self.impl.tables)

    @property
    def pictures(self):
        """
        See :meth:`Pictures <xlwings.main.Pictures>`

        .. versionadded:: 0.9.0
        """
        return Pictures(impl=self.impl.pictures)

    @property
    def used_range(self):
        """
        Used Range of Sheet.

        Returns
        -------
        xw.Range


        .. versionadded:: 0.13.0
        """
        return Range(impl=self.impl.used_range)

    @property
    def visible(self):
        """Gets or sets the visibility of the Sheet (bool).

        .. versionadded:: 0.21.1
        """
        return self.impl.visible

    @visible.setter
    def visible(self, value):
        self.impl.visible = value

    @property
    def page_setup(self):
        """
        Returns a PageSetup object.

        .. versionadded:: 0.24.2
        """
        return PageSetup(self.impl.page_setup)

    def __getitem__(self, item):
        if isinstance(item, str):
            return self.range(item)
        else:
            return self.cells[item]

    def __repr__(self):
        return "<Sheet [{1}]{0}>".format(self.name, self.book.name)


class Range:
    """
    Returns a Range object that represents a cell or a range of cells.

    Arguments
    ---------
    cell1 : str or tuple or Range
        Name of the range in the upper-left corner in A1 notation or as index-tuple or as name or as xw.Range object. It
        can also specify a range using the range operator (a colon), .e.g. 'A1:B2'

    cell2 : str or tuple or Range, default None
        Name of the range in the lower-right corner in A1 notation or as index-tuple or as name or as xw.Range object.

    Examples
    --------

    Active Sheet:

    .. code-block:: python

        import xlwings as xw
        xw.Range('A1')
        xw.Range('A1:C3')
        xw.Range((1,1))
        xw.Range((1,1), (3,3))
        xw.Range('NamedRange')
        xw.Range(xw.Range('A1'), xw.Range('B2'))

    Specific Sheet:

    .. code-block:: python

        xw.books['MyBook.xlsx'].sheets[0].range('A1')
    """

    def __init__(self, cell1=None, cell2=None, **options):

        # Arguments
        impl = options.pop('impl', None)
        if impl is None:
            if cell2 is not None and isinstance(cell1, Range) and isinstance(cell2, Range):
                if cell1.sheet != cell2.sheet:
                    raise ValueError("Ranges are not on the same sheet")
                impl = cell1.sheet.range(cell1, cell2).impl
            elif cell2 is None and isinstance(cell1, str):
                impl = apps.active.range(cell1).impl
            elif cell2 is None and isinstance(cell1, tuple):
                impl = sheets.active.range(cell1, cell2).impl
            elif cell2 is not None and isinstance(cell1, tuple) and isinstance(cell2, tuple):
                impl = sheets.active.range(cell1, cell2).impl
            else:
                raise ValueError("Invalid arguments")

        self._impl = impl

        # Keyword Arguments
        self._options = options

    @property
    def impl(self):
        return self._impl

    @property
    def api(self):
        """
        Returns the native object (``pywin32`` or ``appscript`` obj) of the engine being used.

        .. versionadded:: 0.9.0
        """
        return self.impl.api

    def __eq__(self, other):
        return (
                isinstance(other, Range)
                and self.sheet == other.sheet
                and self.row == other.row
                and self.column == other.column
                and self.shape == other.shape
        )

    def __ne__(self, other):
        return not self.__eq__(other)

    def __hash__(self):
        return hash((self.sheet, self.row, self.column, self.shape))

    def __iter__(self):
        # Iterator object that returns cell Ranges: (1, 1), (1, 2) etc.
        for i in range(len(self)):
            yield self(i + 1)

    def options(self, convert=None, **options):
        """
        Allows you to set a converter and their options. Converters define how Excel Ranges and their values are
        being converted both during reading and writing operations. If no explicit converter is specified, the
        base converter is being applied, see :ref:`converters`.

        Arguments
        ---------
        ``convert`` : object, default None
            A converter, e.g. ``dict``, ``np.array``, ``pd.DataFrame``, ``pd.Series``, defaults to default converter

        Keyword Arguments
        -----------------
        ndim : int, default None
            number of dimensions

        numbers : type, default None
            type of numbers, e.g. ``int``

        dates : type, default None
            e.g. ``datetime.date`` defaults to ``datetime.datetime``

        empty : object, default None
            transformation of empty cells

        transpose : Boolean, default False
            transpose values

        expand : str, default None
            One of ``'table'``, ``'down'``, ``'right'``

        chunksize : int
            Use a chunksize, e.g. ``10000`` to prevent timeout or memory issues when reading or writing large amounts
            of data. Works with all formats, including DataFrames, NumPy arrays, and list of lists.

         => For converter-specific options, see :ref:`converters`.

        Returns
        -------
        Range object


        .. versionadded:: 0.7.0
        """
        options['convert'] = convert
        return Range(
            impl=self.impl,
            **options
        )

    @property
    def sheet(self):
        """
        Returns the Sheet object to which the Range belongs.

        .. versionadded:: 0.9.0
        """
        return Sheet(impl=self.impl.sheet)

    def __len__(self):
        return len(self.impl)

    @property
    def count(self):
        """
        Returns the number of cells.

        """
        return len(self)

    @property
    def row(self):
        """
        Returns the number of the first row in the specified range. Read-only.

        Returns
        -------
        Integer


        .. versionadded:: 0.3.5
        """
        return self.impl.row

    @property
    def column(self):
        """
        Returns the number of the first column in the in the specified range. Read-only.

        Returns
        -------
        Integer


        .. versionadded:: 0.3.5
        """
        return self.impl.column

    @property
    def raw_value(self):
        """
        Gets and sets the values directly as delivered from/accepted by the engine that is being used (``pywin32`` or ``appscript``)
        without going through any of xlwings' data cleaning/converting. This can be helpful if speed is an issue but naturally
        will be engine specific, i.e. might remove the cross-platform compatibility.
        """
        return self.impl.raw_value

    @raw_value.setter
    def raw_value(self, data):
        self.impl.raw_value = data

    def clear_contents(self):
        """Clears the content of a Range but leaves the formatting."""
        return self.impl.clear_contents()

    def clear(self):
        """Clears the content and the formatting of a Range."""
        return self.impl.clear()

    @property
    def has_array(self):
        """
        ``True`` if the range is part of a legacy CSE Array formula and ``False`` otherwise.
        """
        return self.impl.has_array

    def end(self, direction):
        """
        Returns a Range object that represents the cell at the end of the region that contains the source range.
        Equivalent to pressing Ctrl+Up, Ctrl+down, Ctrl+left, or Ctrl+right.

        Parameters
        ----------
        direction : One of 'up', 'down', 'right', 'left'

        Examples
        --------
        >>> import xlwings as xw
        >>> wb = xw.Book()
        >>> xw.Range('A1:B2').value = 1
        >>> xw.Range('A1').end('down')
        <Range [Book1]Sheet1!$A$2>
        >>> xw.Range('B2').end('right')
        <Range [Book1]Sheet1!$B$2>

        .. versionadded:: 0.9.0
        """
        return Range(impl=self.impl.end(direction))

    @property
    def formula(self):
        """Gets or sets the formula for the given Range."""
        return self.impl.formula

    @formula.setter
    def formula(self, value):
        self.impl.formula = value

    @property
    def formula2(self):
        """Gets or sets the formula2 for the given Range."""
        return self.impl.formula2

    @formula2.setter
    def formula2(self, value):
        self.impl.formula2 = value

    @property
    def formula_array(self):
        """
        Gets or sets an  array formula for the given Range.

        .. versionadded:: 0.7.1
        """
        return self.impl.formula_array

    @formula_array.setter
    def formula_array(self, value):
        self.impl.formula_array = value

    @property
    def font(self):
        return Font(impl=self.impl.font)

    @property
    def characters(self):
        return Characters(impl=self.impl.characters)

    @property
    def column_width(self):
        """
        Gets or sets the width, in characters, of a Range.
        One unit of column width is equal to the width of one character in the Normal style.
        For proportional fonts, the width of the character 0 (zero) is used.

        If all columns in the Range have the same width, returns the width.
        If columns in the Range have different widths, returns None.

        column_width must be in the range:
        0 <= column_width <= 255

        Note: If the Range is outside the used range of the Worksheet, and columns in the Range have different widths,
        returns the width of the first column.

        Returns
        -------
        float


        .. versionadded:: 0.4.0
        """
        return self.impl.column_width

    @column_width.setter
    def column_width(self, value):
        self.impl.column_width = value

    @property
    def row_height(self):
        """
        Gets or sets the height, in points, of a Range.
        If all rows in the Range have the same height, returns the height.
        If rows in the Range have different heights, returns None.

        row_height must be in the range:
        0 <= row_height <= 409.5

        Note: If the Range is outside the used range of the Worksheet, and rows in the Range have different heights,
        returns the height of the first row.

        Returns
        -------
        float


        .. versionadded:: 0.4.0
        """
        return self.impl.row_height

    @row_height.setter
    def row_height(self, value):
        self.impl.row_height = value

    @property
    def width(self):
        """
        Returns the width, in points, of a Range. Read-only.

        Returns
        -------
        float


        .. versionadded:: 0.4.0
        """
        return self.impl.width

    @property
    def height(self):
        """
        Returns the height, in points, of a Range. Read-only.

        Returns
        -------
        float


        .. versionadded:: 0.4.0
        """
        return self.impl.height

    @property
    def left(self):
        """
        Returns the distance, in points, from the left edge of column A to the left edge of the range. Read-only.

        Returns
        -------
        float


        .. versionadded:: 0.6.0
        """
        return self.impl.left

    @property
    def top(self):
        """
        Returns the distance, in points, from the top edge of row 1 to the top edge of the range. Read-only.

        Returns
        -------
        float


        .. versionadded:: 0.6.0
        """
        return self.impl.top

    @property
    def number_format(self):
        """
        Gets and sets the number_format of a Range.

        Examples
        --------
        >>> import xlwings as xw
        >>> wb = xw.Book()
        >>> xw.Range('A1').number_format
        'General'
        >>> xw.Range('A1:C3').number_format = '0.00%'
        >>> xw.Range('A1:C3').number_format
        '0.00%'

        .. versionadded:: 0.2.3
        """
        return self.impl.number_format

    @number_format.setter
    def number_format(self, value):
        self.impl.number_format = value

    def get_address(self, row_absolute=True, column_absolute=True, include_sheetname=False, external=False):
        """
        Returns the address of the range in the specified format. ``address`` can be used instead if none of the
        defaults need to be changed.

        Arguments
        ---------
        row_absolute : bool, default True
            Set to True to return the row part of the reference as an absolute reference.

        column_absolute : bool, default True
            Set to True to return the column part of the reference as an absolute reference.

        include_sheetname : bool, default False
            Set to True to include the Sheet name in the address. Ignored if external=True.

        external : bool, default False
            Set to True to return an external reference with workbook and worksheet name.

        Returns
        -------
        str

        Examples
        --------
        ::

            >>> import xlwings as xw
            >>> wb = xw.Book()
            >>> xw.Range((1,1)).get_address()
            '$A$1'
            >>> xw.Range((1,1)).get_address(False, False)
            'A1'
            >>> xw.Range((1,1), (3,3)).get_address(True, False, True)
            'Sheet1!A$1:C$3'
            >>> xw.Range((1,1), (3,3)).get_address(True, False, external=True)
            '[Book1]Sheet1!A$1:C$3'

        .. versionadded:: 0.2.3
        """

        if include_sheetname and not external:
            # TODO: when the Workbook name contains spaces but not the Worksheet name, it will still be surrounded
            # by '' when include_sheetname=True. Also, should probably changed to regex
            temp_str = self.impl.get_address(row_absolute, column_absolute, True)

            if temp_str.find("[") > -1:
                results_address = temp_str[temp_str.rfind("]") + 1:]
                if results_address.find("'") > -1:
                    results_address = "'" + results_address
                return results_address
            else:
                return temp_str

        else:
            return self.impl.get_address(row_absolute, column_absolute, external)

    @property
    def address(self):
        """
        Returns a string value that represents the range reference. Use ``get_address()`` to be able to provide
        paramaters.

        .. versionadded:: 0.9.0
        """
        return self.impl.address

    @property
    def current_region(self):
        """
        This property returns a Range object representing a range bounded by (but not including) any
        combination of blank rows and blank columns or the edges of the worksheet. It corresponds to ``Ctrl-*`` on
        Windows and ``Shift-Ctrl-Space`` on Mac.

        Returns
        -------
        Range object
        """

        return Range(impl=self.impl.current_region)

    def autofit(self):
        """
        Autofits the width and height of all cells in the range.

        * To autofit only the width of the columns use ``xw.Range('A1:B2').columns.autofit()``
        * To autofit only the height of the rows use ``xw.Range('A1:B2').rows.autofit()``

        .. versionchanged:: 0.9.0
        """
        return self.impl.autofit()

    @property
    def color(self):
        """
        Gets and sets the background color of the specified Range.

        To set the color, either use an RGB tuple ``(0, 0, 0)`` or a hex string
        like ``#efefef`` or an Excel color constant.
        To remove the background, set the color to ``None``, see Examples.

        Returns
        -------
        RGB : tuple

        Examples
        --------
        >>> import xlwings as xw
        >>> wb = xw.Book()
        >>> xw.Range('A1').color = (255, 255, 255)  # or '#ffffff'
        >>> xw.Range('A2').color
        (255, 255, 255)
        >>> xw.Range('A2').color = None
        >>> xw.Range('A2').color is None
        True

        .. versionadded:: 0.3.0
        """
        return self.impl.color

    @color.setter
    def color(self, color_or_rgb):
        self.impl.color = color_or_rgb

    @property
    def name(self):
        """
        Sets or gets the name of a Range.

        .. versionadded:: 0.4.0
        """
        impl = self.impl.name
        return impl and Name(impl=impl)

    @name.setter
    def name(self, value):
        self.impl.name = value

    def __call__(self, *args):
        return Range(impl=self.impl(*args))

    @property
    def rows(self):
        """
        Returns a :class:`RangeRows` object that represents the rows in the specified range.

        .. versionadded:: 0.9.0
        """
        return RangeRows(self)

    @property
    def columns(self):
        """
        Returns a :class:`RangeColumns` object that represents the columns in the specified range.

        .. versionadded:: 0.9.0
        """
        return RangeColumns(self)

    @property
    def shape(self):
        """
        Tuple of Range dimensions.

        .. versionadded:: 0.3.0
        """
        return self.impl.shape

    @property
    def size(self):
        """
        Number of elements in the Range.

        .. versionadded:: 0.3.0
        """
        a, b = self.shape
        return a * b

    @property
    def value(self):
        """
        Gets and sets the values for the given Range. See see :meth:`xlwings.Range.options` about how to set options,
        e.g. to transform it into a DataFrame or how to set a chunksize.

        Returns
        -------
        object : returned object depends on the converter being used, see :meth:`xlwings.Range.options`
        """
        return conversion.read(self, None, self._options)

    @value.setter
    def value(self, data):
        conversion.write(data, self, self._options)

    def expand(self, mode='table'):
        """
        Expands the range according to the mode provided. Ignores empty top-left cells (unlike ``Range.end()``).

        Parameters
        ----------
        mode : str, default 'table'
            One of ``'table'`` (=down and right), ``'down'``, ``'right'``.

        Returns
        -------
        Range

        Examples
        --------

        >>> import xlwings as xw
        >>> wb = xw.Book()
        >>> xw.Range('A1').value = [[None, 1], [2, 3]]
        >>> xw.Range('A1').expand().address
        $A$1:$B$2
        >>> xw.Range('A1').expand('right').address
        $A$1:$B$1

        .. versionadded:: 0.9.0
        """
        return expansion.expanders.get(mode, mode).expand(self)

    def __getitem__(self, key):
        if type(key) is tuple:
            row, col = key

            n = self.shape[0]
            if isinstance(row, slice):
                row1, row2, step = row.indices(n)
                if step != 1:
                    raise ValueError("Slice steps not supported.")
                row2 -= 1
            elif isinstance(row, int):
                if row < 0:
                    row += n
                if row < 0 or row >= n:
                    raise IndexError("Row index %s out of range (%s rows)." % (row, n))
                row1 = row2 = row
            else:
                raise TypeError("Row indices must be integers or slices, not %s" % type(row).__name__)

            n = self.shape[1]
            if isinstance(col, slice):
                col1, col2, step = col.indices(n)
                if step != 1:
                    raise ValueError("Slice steps not supported.")
                col2 -= 1
            elif isinstance(col, int):
                if col < 0:
                    col += n
                if col < 0 or col >= n:
                    raise IndexError("Column index %s out of range (%s columns)." % (col, n))
                col1 = col2 = col
            else:
                raise TypeError("Column indices must be integers or slices, not %s" % type(col).__name__)

            return self.sheet.range((
                self.row + row1,
                self.column + col1,
                max(0, row2 - row1 + 1),
                max(0, col2 - col1 + 1)
            ))

        elif isinstance(key, slice):
            if self.shape[0] > 1 and self.shape[1] > 1:
                raise IndexError("One-dimensional slicing is not allowed on two-dimensional ranges")

            if self.shape[0] > 1:
                return self[key, :]
            else:
                return self[:, key]

        elif isinstance(key, int):
            n = len(self)
            k = key + n if key < 0 else key
            if k < 0 or k >= n:
                raise IndexError("Index %s out of range (%s elements)." % (key, n))
            else:
                return self(k + 1)

        else:
            raise TypeError("Cell indices must be integers or slices, not %s" % type(key).__name__)

    def __repr__(self):
        return "<Range [{1}]{0}!{2}>".format(self.sheet.name, self.sheet.book.name, self.address)

    def insert(self, shift=None, copy_origin='format_from_left_or_above'):
        """
        Insert a cell or range of cells into the sheet.

        Parameters
        ----------
        shift : str, default None
            Use ``right`` or ``down``. If omitted, Excel decides based on the shape of the range.
        copy_origin : str, default format_from_left_or_above
            Use ``format_from_left_or_above`` or ``format_from_right_or_below``. Note that this is not supported on macOS.

        Returns
        -------
        None

        """
        self.impl.insert(shift, copy_origin)

    def delete(self, shift=None):
        """
        Deletes a cell or range of cells.

        Parameters
        ----------
        shift : str, default None
            Use ``left`` or ``up``. If omitted, Excel decides based on the shape of the range.

        Returns
        -------
        None

        """
        self.impl.delete(shift)

    def copy(self, destination=None):
        """
        Copy a range to a destination range or clipboard.

        Parameters
        ----------
        destination : xlwings.Range
            xlwings Range to which the specified range will be copied. If omitted, the range is copied to the Clipboard.

        Returns
        -------
        None

        """
        self.impl.copy(destination)

    def paste(self, paste=None, operation=None, skip_blanks=False, transpose=False):
        """
        Pastes a range from the clipboard into the specified range.

        Parameters
        ----------
        paste : str, default None
            One of ``all_merging_conditional_formats``, ``all``, ``all_except_borders``, ``all_using_source_theme``,
            ``column_widths``, ``comments``, ``formats``, ``formulas``, ``formulas_and_number_formats``, ``validation``,
            ``values``, ``values_and_number_formats``.
        operation : str, default None
            One of "add", "divide", "multiply", "subtract".
        skip_blanks : bool, default False
            Set to ``True`` to skip over blank cells
        transpose : bool, default False
            Set to ``True`` to transpose rows and columns.

        Returns
        -------
        None

        """
        self.impl.paste(paste=paste, operation=operation, skip_blanks=skip_blanks, transpose=transpose)

    @property
    def hyperlink(self):
        """
        Returns the hyperlink address of the specified Range (single Cell only)

        Examples
        --------
        >>> import xlwings as xw
        >>> wb = xw.Book()
        >>> xw.Range('A1').value
        'www.xlwings.org'
        >>> xw.Range('A1').hyperlink
        'http://www.xlwings.org'

        .. versionadded:: 0.3.0
        """
        if self.formula.lower().startswith('='):
            # If it's a formula, extract the URL from the formula string
            formula = self.formula
            try:
                return re.compile(r'\"(.+?)\"').search(formula).group(1)
            except AttributeError:
                raise Exception("The cell doesn't seem to contain a hyperlink!")
        else:
            # If it has been set pragmatically
            return self.impl.hyperlink

    def add_hyperlink(self, address, text_to_display=None, screen_tip=None):
        """
        Adds a hyperlink to the specified Range (single Cell)

        Arguments
        ---------
        address : str
            The address of the hyperlink.
        text_to_display : str, default None
            The text to be displayed for the hyperlink. Defaults to the hyperlink address.
        screen_tip: str, default None
            The screen tip to be displayed when the mouse pointer is paused over the hyperlink.
            Default is set to '<address> - Click once to follow. Click and hold to select this cell.'


        .. versionadded:: 0.3.0
        """
        if text_to_display is None:
            text_to_display = address
        if address[:4] == 'www.':
            address = 'http://' + address
        if screen_tip is None:
            screen_tip = address + ' - Click once to follow. Click and hold to select this cell.'
        self.impl.add_hyperlink(address, text_to_display, screen_tip)

    def resize(self, row_size=None, column_size=None):
        """
        Resizes the specified Range

        Arguments
        ---------
        row_size: int > 0
            The number of rows in the new range (if None, the number of rows in the range is unchanged).
        column_size: int > 0
            The number of columns in the new range (if None, the number of columns in the range is unchanged).

        Returns
        -------
        Range object: Range


        .. versionadded:: 0.3.0
        """

        if row_size is not None:
            assert row_size > 0
        else:
            row_size = self.shape[0]
        if column_size is not None:
            assert column_size > 0
        else:
            column_size = self.shape[1]

        return Range(self(1, 1), self(row_size, column_size)).options(**self._options)

    def offset(self, row_offset=0, column_offset=0):
        """
        Returns a Range object that represents a Range that's offset from the specified range.

        Returns
        -------
        Range object : Range


        .. versionadded:: 0.3.0
        """
        return Range(
            self(
                row_offset + 1,
                column_offset + 1
            ),
            self(
                row_offset + self.shape[0],
                column_offset + self.shape[1]
            )
        ).options(**self._options)

    @property
    def last_cell(self):
        """
        Returns the bottom right cell of the specified range. Read-only.

        Returns
        -------
        Range

        Example
        -------
        >>> import xlwings as xw
        >>> wb = xw.Book()
        >>> rng = xw.Range('A1:E4')
        >>> rng.last_cell.row, rng.last_cell.column
        (4, 5)

        .. versionadded:: 0.3.5
        """
        return self(self.shape[0], self.shape[1]).options(**self._options)

    def select(self):
        """
        Selects the range. Select only works on the active book.

        .. versionadded:: 0.9.0
        """
        self.impl.select()

    @property
    def merge_area(self):
        """
        Returns a Range object that represents the merged Range containing the specified cell.
        If the specified cell isn't in a merged range, this property returns the specified cell.

        """
        return Range(impl=self.impl.merge_area)

    @property
    def merge_cells(self):
        """
        Returns ``True`` if the Range contains merged cells, otherwise ``False``
        """
        return self.impl.merge_cells

    def merge(self, across=False):
        """
        Creates a merged cell from the specified Range object.

        Parameters
        ----------
        across : bool, default False
            True to merge cells in each row of the specified Range as separate merged cells.
        """
        self.impl.merge(across)

    def unmerge(self):
        """
        Separates a merged area into individual cells.
        """
        self.impl.unmerge()

    @property
    def table(self):
        """
        Returns a Table object if the range is part of one, otherwise ``None``.

        .. versionadded:: 0.21.0
        """
        if self.impl.table:
            return Table(impl=self.impl.table)
        else:
            return None

    @property
    def wrap_text(self):
        """
        Returns ``True`` if the wrap_text property is enabled and ``False`` if it's disabled.
        If not all cells have the same value in a range, on Windows it returns ``None`` and on macOS ``False``.

        .. versionadded:: 0.23.2
        """
        return self.impl.wrap_text

    @wrap_text.setter
    def wrap_text(self, value):
        self.impl.wrap_text = value

    @property
    def note(self):
        """
        Returns a Note object.
        Before the introduction of threaded comments, a Note was called a Comment.

        .. versionadded:: 0.24.2
        """
        return Note(impl=self.impl.note) if self.impl.note else None

    def copy_picture(self, appearance='screen', format='picture'):
        """
        Copies the range to the clipboard as picture.

        Parameters
        ----------
        appearance : str, default 'screen'
            Either 'screen' or 'printer'.

        format : str, default 'picture'
            Either 'picture' or 'bitmap'.

        .. versionadded:: 0.24.8
        """
        self.impl.copy_picture(appearance, format)

    def to_png(self, path=None):
        """
        Exports the range as PNG picture.

        Parameters
        ----------

        path : str or path-like, default None
            Path where you want to store the picture. Defaults to the name of the range in the same
            directory as the Excel file if the Excel file is stored and to the current working directory otherwise.

        .. versionadded:: 0.24.8
        """
        if not PIL:
            raise XlwingsError('Range.to_png() requires an installation of Pillow.')
        path = utils.fspath(path)
        if path is None:
            # TODO: factor this out as it's used in multiple locations
            # fullname won't work if file is stored on OneDrive
            directory, _ = os.path.split(self.sheet.book.fullname)
            default_name = str(self).replace('<', '').replace('>', '').replace(':', '_').replace(' ', '')
            if directory:
                path = os.path.join(directory, default_name + '.png')
            else:
                path = str(Path.cwd() / default_name) + '.png'
        self.impl.to_png(path)


# These have to be after definition of Range to resolve circular reference
from . import conversion
from . import expansion


class Ranges:
    pass


class RangeRows(Ranges):
    """
    Represents the rows of a range. Do not construct this class directly, use :attr:`Range.rows` instead.

    Example
    -------

    .. code-block:: python

        import xlwings as xw

        rng = xw.Range('A1:C4')

        assert len(rng.rows) == 4  # or rng.rows.count

        rng.rows[0].value = 'a'

        assert rng.rows[2] == xw.Range('A3:C3')
        assert rng.rows(2) == xw.Range('A2:C2')

        for r in rng.rows:
            print(r.address)
    """

    def __init__(self, rng):
        self.rng = rng

    def __len__(self):
        """
        Returns the number of rows.

        .. versionadded:: 0.9.0
        """
        return self.rng.shape[0]

    count = property(__len__)

    def autofit(self):
        """
        Autofits the height of the rows.
        """
        self.rng.impl.autofit(axis='r')

    def __iter__(self):
        for i in range(0, self.rng.shape[0]):
            yield self.rng[i, :]

    def __call__(self, key):
        return self.rng[key - 1, :]

    def __getitem__(self, key):
        if isinstance(key, slice):
            return RangeRows(rng=self.rng[key, :])
        elif isinstance(key, int):
            return self.rng[key, :]
        else:
            raise TypeError("Indices must be integers or slices, not %s" % type(key).__name__)

    def __repr__(self):
        return '{}({})'.format(
            self.__class__.__name__,
            repr(self.rng)
        )


class RangeColumns(Ranges):
    """
    Represents the columns of a range. Do not construct this class directly, use :attr:`Range.columns` instead.

    Example
    -------

    .. code-block:: python

        import xlwings as xw

        rng = xw.Range('A1:C4')

        assert len(rng.columns) == 3  # or rng.columns.count

        rng.columns[0].value = 'a'

        assert rng.columns[2] == xw.Range('C1:C4')
        assert rng.columns(2) == xw.Range('B1:B4')

        for c in rng.columns:
            print(c.address)
    """

    def __init__(self, rng):
        self.rng = rng

    def __len__(self):
        """
        Returns the number of columns.

        .. versionadded:: 0.9.0
        """
        return self.rng.shape[1]

    count = property(__len__)

    def autofit(self):
        """
        Autofits the width of the columns.
        """
        self.rng.impl.autofit(axis='c')

    def __iter__(self):
        for j in range(0, self.rng.shape[1]):
            yield self.rng[:, j]

    def __call__(self, key):
        return self.rng[:, key - 1]

    def __getitem__(self, key):
        if isinstance(key, slice):
            return RangeRows(rng=self.rng[:, key])
        elif isinstance(key, int):
            return self.rng[:, key]
        else:
            raise TypeError("Indices must be integers or slices, not %s" % type(key).__name__)

    def __repr__(self):
        return '{}({})'.format(
            self.__class__.__name__,
            repr(self.rng)
        )


class Shape:
    """
    The shape object is a member of the :meth:`shapes <xlwings.main.Shapes>` collection:

    >>> import xlwings as xw
    >>> sht = xw.books['Book1'].sheets[0]
    >>> sht.shapes[0]  # or sht.shapes['ShapeName']
    <Shape 'Rectangle 1' in <Sheet [Book1]Sheet1>>

    .. versionchanged:: 0.9.0
    """

    def __init__(self, *args, **options):
        impl = options.pop('impl', None)
        if impl is None:
            if len(args) == 1:
                impl = sheets.active.shapes(args[0]).impl

            else:
                raise ValueError("Invalid arguments")

        self.impl = impl

    @property
    def api(self):
        """
        Returns the native object (``pywin32`` or ``appscript`` obj) of the engine being used.

        .. versionadded:: 0.19.2
        """
        return self.impl.api

    @property
    def name(self):
        """
        Returns or sets the name of the shape.

        .. versionadded:: 0.5.0
        """
        return self.impl.name

    @name.setter
    def name(self, value):
        self.impl.name = value

    @property
    def type(self):
        """
        Returns the type of the shape.

        .. versionadded:: 0.9.0
        """
        return self.impl.type

    @property
    def left(self):
        """
        Returns or sets the number of points that represent the horizontal position of the shape.

        .. versionadded:: 0.5.0
        """
        return self.impl.left

    @left.setter
    def left(self, value):
        self.impl.left = value

    @property
    def top(self):
        """
        Returns or sets the number of points that represent the vertical position of the shape.

        .. versionadded:: 0.5.0
        """
        return self.impl.top

    @top.setter
    def top(self, value):
        self.impl.top = value

    @property
    def width(self):
        """
        Returns or sets the number of points that represent the width of the shape.

        .. versionadded:: 0.5.0
        """
        return self.impl.width

    @width.setter
    def width(self, value):
        self.impl.width = value

    @property
    def height(self):
        """
        Returns or sets the number of points that represent the height of the shape.

        .. versionadded:: 0.5.0
        """
        return self.impl.height

    @height.setter
    def height(self, value):
        self.impl.height = value

    def delete(self):
        """
        Deletes the shape.

        .. versionadded:: 0.5.0
        """
        self.impl.delete()

    def activate(self):
        """
        Activates the shape.

        .. versionadded:: 0.5.0
        """
        self.impl.activate()

    def scale_height(self, factor, relative_to_original_size=False, scale='scale_from_top_left'):
        """
        factor : float
            For example 1.5 to scale it up to 150%

        relative_to_original_size : bool, optional
            If ``False``, it scales relative to current height (default).
            For ``True`` must be a picture or OLE object.

        scale : str, optional
            One of ``scale_from_top_left`` (default), ``scale_from_bottom_right``, ``scale_from_middle``

        .. versionadded:: 0.19.2
        """
        self.impl.scale_height(factor=factor, relative_to_original_size=relative_to_original_size,
                               scale=scale)

    def scale_width(self, factor, relative_to_original_size=False, scale='scale_from_top_left'):
        """
        factor : float
            For example 1.5 to scale it up to 150%

        relative_to_original_size : bool, optional
            If ``False``, it scales relative to current width (default).
            For ``True`` must be a picture or OLE object.

        scale : str, optional
            One of ``scale_from_top_left`` (default), ``scale_from_bottom_right``, ``scale_from_middle``

        .. versionadded:: 0.19.2
        """
        self.impl.scale_width(factor=factor, relative_to_original_size=relative_to_original_size,
                              scale=scale)

    @property
    def text(self):
        """
        Returns or sets the text of a shape.

        .. versionadded:: 0.21.4
        """
        return self.impl.text

    @text.setter
    def text(self, value):
        if xlwings.PRO:
            from xlwings.pro import Markdown
            from xlwings.pro.reports.markdown import render_text, format_text
            if isinstance(value, Markdown):
                self.impl.text = render_text(value.text, value.style)
                format_text(self, value.text, value.style)
            else:
                self.impl.text = value
        else:
            self.impl.text = value

    @property
    def font(self):
        return Font(impl=self.impl.font)

    @property
    def characters(self):
        return Characters(impl=self.impl.characters)

    @property
    def parent(self):
        """
        Returns the parent of the shape.

        .. versionadded:: 0.9.0
        """
        return Sheet(impl=self.impl.parent)

    def __eq__(self, other):
        return (
                isinstance(other, Shape) and
                other.parent == self.parent and
                other.name == self.name
        )

    def __ne__(self, other):
        return not self.__eq__(other)

    def __repr__(self):
        return "<Shape '{0}' in {1}>".format(
            self.name,
            self.parent
        )


class Shapes(Collection):
    """
    A collection of all :meth:`shape <Shape>` objects on the specified sheet:

    >>> import xlwings as xw
    >>> xw.books['Book1'].sheets[0].shapes
    Shapes([<Shape 'Oval 1' in <Sheet [Book1]Sheet1>>, <Shape 'Rectangle 1' in <Sheet [Book1]Sheet1>>])

    .. versionadded:: 0.9.0
    """
    _wrap = Shape

class PageSetup:
    def __init__(self, impl):
        """
        Represents a PageSetup object.

        .. versionadded:: 0.24.2
        """
        self.impl = impl

    @property
    def api(self):
        """
        Returns the native object (``pywin32`` or ``appscript`` obj) of the engine being used.

        .. versionadded:: 0.24.2
        """
        return self.impl.api

    @property
    def print_area(self):
        """
        Gets or sets the range address that defines the print area.

        Examples
        --------

        >>> mysheet.page_setup.print_area = '$A$1:$B$3'
        >>> mysheet.page_setup.print_area
        '$A$1:$B$3'
        >>> mysheet.page_setup.print_area = None  # clear the print_area

        .. versionadded:: 0.24.2
        """
        return self.impl.print_area

    @print_area.setter
    def print_area(self, value):
        self.impl.print_area = value

class Note:
    def __init__(self, impl):
        """
        Represents a cell Note.
        Before the introduction of threaded comments, a Note was called a Comment.

        .. versionadded:: 0.24.2
        """
        self.impl = impl

    @property
    def api(self):
        """
        Returns the native object (``pywin32`` or ``appscript`` obj) of the engine being used.

        .. versionadded:: 0.24.2
        """
        return self.impl.api

    @property
    def text(self):
        """
        Gets or sets the text of a note. Keep in mind that the note must already exist!

        Examples
        --------

        >>> sheet = xw.Book(...).sheets[0]
        >>> sheet['A1'].note.text = 'mynote'
        >>> sheet['A1'].note.text
        >>> 'mynote'

        .. versionadded:: 0.24.2
        """
        return self.impl.text

    @text.setter
    def text(self, value):
        self.impl.text = value

    def delete(self):
        """
        Delete the note.

        .. versionadded:: 0.24.2
        """
        self.impl.delete()


class Table:
    """
    The table object is a member of the :meth:`tables <xlwings.main.Tables>` collection:

    >>> import xlwings as xw
    >>> sht = xw.books['Book1'].sheets[0]
    >>> sht.tables[0]  # or sht.tables['TableName']
    <Table 'Table 1' in <Sheet [Book1]Sheet1>>

    .. versionadded:: 0.21.0
    """

    def __init__(self, *args, **options):
        impl = options.pop('impl', None)
        if impl is None:
            if len(args) == 1:
                impl = sheets.active.tables(args[0]).impl
            else:
                raise ValueError("Invalid arguments")
        self.impl = impl

    @property
    def api(self):
        """
        Returns the native object (``pywin32`` or ``appscript`` obj) of the engine being used.
        """
        return self.impl.api

    @property
    def parent(self):
        """
        Returns the parent of the table.
        """
        return Sheet(impl=self.impl.parent)

    @property
    def name(self):
        """
        Returns or sets the name of the Table.
        """
        return self.impl.name

    @name.setter
    def name(self, value):
        self.impl.name = value

    @property
    def data_body_range(self):
        """Returns an xlwings range object that represents the range of values, excluding the header row"""
        return Range(impl=self.impl.data_body_range) if self.impl.data_body_range else None

    @property
    def display_name(self):
        """Returns or sets the display name for the specified Table object"""
        return self.impl.display_name

    @display_name.setter
    def display_name(self, value):
        self.impl.display_name = value

    @property
    def header_row_range(self):
        """Returns an xlwings range object that represents the range of the header row"""
        if self.impl.header_row_range:
            return Range(impl=self.impl.header_row_range)
        else:
            return None

    @property
    def insert_row_range(self):
        """Returns an xlwings range object representing the row where data is going to be inserted.
           This is only available for empty tables, otherwise it'll return ``None``"""
        if self.impl.insert_row_range:
            return Range(impl=self.impl.insert_row_range)
        else:
            return None

    @property
    def range(self):
        """Returns an xlwings range object of the table."""
        return Range(impl=self.impl.range)

    @property
    def show_autofilter(self):
        """Turn the autofilter on or off by setting it to ``True`` or ``False`` (read/write boolean)"""
        return self.impl.show_autofilter

    @show_autofilter.setter
    def show_autofilter(self, value):
        self.impl.show_autofilter = value

    @property
    def show_headers(self):
        """Show or hide the header (read/write)"""
        return self.impl.show_headers

    @show_headers.setter
    def show_headers(self, value):
        self.impl.show_headers = value

    @property
    def show_table_style_column_stripes(self):
        """Returns or sets if the Column Stripes table style is used for (read/write boolean)"""
        return self.impl.show_table_style_column_stripes

    @show_table_style_column_stripes.setter
    def show_table_style_column_stripes(self, value):
        self.impl.show_table_style_column_stripes = value

    @property
    def show_table_style_first_column(self):
        """Returns or sets if the first column is formatted (read/write boolean)"""
        return self.impl.show_table_style_first_column

    @show_table_style_first_column.setter
    def show_table_style_first_column(self, value):
        self.impl.show_table_style_first_column = value

    @property
    def show_table_style_last_column(self):
        """Returns or sets if the last column is displayed (read/write boolean)"""
        return self.impl.show_table_style_last_column

    @show_table_style_last_column.setter
    def show_table_style_last_column(self, value):
        self.impl.show_table_style_last_column = value

    @property
    def show_table_style_row_stripes(self):
        """Returns or sets if the Row Stripes table style is used (read/write boolean)"""
        return self.impl.show_table_style_row_stripes

    @show_table_style_row_stripes.setter
    def show_table_style_row_stripes(self, value):
        self.impl.show_table_style_row_stripes = value

    @property
    def show_totals(self):
        """Gets or sets a boolean to show/hide the Total row."""
        return self.impl.show_totals

    @show_totals.setter
    def show_totals(self, value):
        self.impl.show_totals = value

    @property
    def table_style(self):
        """Gets or sets the table style. See :meth:`Tables.add <xlwings.main.Tables.add>` for possible values."""
        return self.impl.table_style

    @table_style.setter
    def table_style(self, value):
        self.impl.table_style = value

    @property
    def totals_row_range(self):
        """Returns an xlwings range object representing the Total row"""
        if self.impl.totals_row_range:
            return Range(impl=self.impl.totals_row_range)
        else:
            return None

    def update(self, data, index=True):
        """
        Updates the Excel table with the provided data. Currently restricted to DataFrames.

        .. versionchanged:: 0.24.0

        Arguments
        ---------

        data : pandas DataFrame
            Currently restricted to pandas DataFrames.
        index : bool, default True
            Whether or not the index of a pandas DataFrame should be written to the Excel table.

        Returns
        -------
        Table

        Examples
        --------

        .. code-block:: python

            import pandas as pd
            import xlwings as xw

            sheet = xw.Book('Book1.xlsx').sheets[0]
            table_name = 'mytable'

            # Sample DataFrame
            nrows, ncols = 3, 3
            df = pd.DataFrame(data=nrows * [ncols * ['test']],
                              columns=['col ' + str(i) for i in range(ncols)])

            # Hide the index, then insert a new table if it doesn't exist yet,
            # otherwise update the existing one
            df = df.set_index('col 0')
            if table_name in [table.name for table in sheet.tables]:
                sheet.tables[table_name].update(df)
            else:
                mytable = sheet.tables.add(source=sheet['A1'], name=table_name).update(df)
        """
        type_error_msg = 'Currently, only pandas DataFrames are supported by update'
        if pd:
            if not isinstance(data, pd.DataFrame):
                raise TypeError(type_error_msg)
            col_diff = len(self.range.columns) - len(data.columns) - (len(data.index.names) if index else 0)
            nrows = len(self.data_body_range.rows) if self.data_body_range else 1
            row_diff = nrows - len(data.index)
            if col_diff > 0:
                self.range[:, len(self.range.columns) - col_diff:].delete()
            if row_diff > 0 and self.data_body_range:
                self.data_body_range[len(self.data_body_range.rows) - row_diff:, :].delete()
            if self.header_row_range:
                # Tables with 'Header Row' checked
                header = (list(data.index.names) + list(data.columns)) if index else list(data.columns)
                # Replace None in the header with a unique number of spaces
                n_empty = len([i for i in header if isinstance(i, str) and i.isspace()])
                header = [f' ' * (i + n_empty + 1) if name is None else name for i, name in enumerate(header)]
                self.header_row_range.value = header
                self.range[1, 0].options(index=index, header=False).value = data
            else:
                # Tables with 'Header Row' unchecked
                self.resize(self.range[0, 0])  # Otherwise the table will be deleted
                self.range[0, 0].options(index=index, header=False).value = data
                # If the top-left cell isn't empty, it doesn't manage to resize the columns automatically
                data_rows = len(data)
                data_cols = len(data.columns) if not index else len(data.columns) + len(data.index.names)
                self.resize(self.range[0, 0].resize(row_size=data_rows,
                                                    column_size=data_cols))
            return self
        else:
            raise TypeError(type_error_msg)

    def resize(self, range):
        """Resize a Table by providing an xlwings range object

        .. versionadded:: 0.24.4
        """
        self.impl.resize(range.api)

    def __eq__(self, other):
        return (
                isinstance(other, Table) and
                other.parent == self.parent and
                other.name == self.name
        )

    def __ne__(self, other):
        return not self.__eq__(other)

    def __repr__(self):
        return "<Table '{0}' in {1}>".format(
            self.name,
            self.parent
        )


class Tables(Collection):
    """A collection of all :meth:`table <Table>` objects on the specified sheet:

    >>> import xlwings as xw
    >>> xw.books['Book1'].sheets[0].tables
    Tables([<Table 'Table1' in <Sheet [Book11]Sheet1>>, <Table 'Table2' in <Sheet [Book11]Sheet1>>])

    .. versionadded:: 0.21.0
    """
    _wrap = Table

    def add(self, source=None, name=None, source_type=None, link_source=None, has_headers=True, destination=None,
            table_style_name='TableStyleMedium2'):
        """
        Creates a Table to the specified sheet.

        Arguments
        ---------

        source : xlwings range, default None
            An xlwings range object, representing the data source.

        name : str, default None
            The name of the Table. By default, it uses the autogenerated name that is assigned by Excel.

        source_type : str, default None
            This currently defaults to ``xlSrcRange``, i.e. expects an xlwings range object. No other
            options are allowed at the moment.

        link_source : bool, default None
            Currently not implemented as this is only in case ``source_type`` is ``xlSrcExternal``.

        has_headers : bool or str, default True
            Indicates whether the data being imported has column labels. Defaults to ``True``. Possible
            values: ``True``, ``FAlse``, ``'guess'``

        destination : xlwings range, default None
            Currently not implemented as this is used in case ``source_type`` is ``xlSrcExternal``.

        table_style_name : str, default 'TableStyleMedium2'
            Possible strings: ``'TableStyleLightN''`` (where N is 1-21), ``'TableStyleMediumN'`` (where N is 1-28),
            ``'TableStyleDarkN'`` (where N is 1-11)

        Returns
        -------
        Table

        Examples
        --------

        >>> import xlwings as xw
        >>> sheet = xw.Book().sheets[0]
        >>> sheet['A1'].value = [['a', 'b'], [1, 2]]
        >>> table = sheet.tables.add(source=sheet['A1'].expand(), name='MyTable')
        >>> table
        <Table 'MyTable' in <Sheet [Book1]Sheet1>>
        """

        impl = self.impl.add(
            source_type=source_type, source=source, link_source=link_source, has_headers=has_headers,
            destination=destination, table_style_name=table_style_name
        )

        table = Table(impl=impl)
        if name is not None:
            table.name = name
        return table


class Chart:
    """
    The chart object is a member of the :meth:`charts <xlwings.main.Charts>` collection:

    >>> import xlwings as xw
    >>> sht = xw.books['Book1'].sheets[0]
    >>> sht.charts[0]  # or sht.charts['ChartName']
    <Chart 'Chart 1' in <Sheet [Book1]Sheet1>>
    """

    def __init__(self, name_or_index=None, impl=None):
        if impl is not None:
            self.impl = impl
        elif name_or_index is not None:
            self.impl = sheets.active.charts(name_or_index).impl
        else:
            self.impl = sheets.active.charts.add().impl

    @property
    def api(self):
        """
        Returns the native object (``pywin32`` or ``appscript`` obj) of the engine being used.

        .. versionadded:: 0.9.0
        """
        return self.impl.api

    @property
    def name(self):
        """
        Returns or sets the name of the chart.
        """
        return self.impl.name

    @name.setter
    def name(self, value):
        self.impl.name = value

    @property
    def parent(self):
        """
        Returns the parent of the chart.

        .. versionadded:: 0.9.0
        """
        # Chart sheet (parent is Book) is not supported
        return Sheet(impl=self.impl.parent)

    @property
    def chart_type(self):
        """
        Returns and sets the chart type of the chart. The following chart types are available:

        ``3d_area``,
        ``3d_area_stacked``,
        ``3d_area_stacked_100``,
        ``3d_bar_clustered``,
        ``3d_bar_stacked``,
        ``3d_bar_stacked_100``,
        ``3d_column``,
        ``3d_column_clustered``,
        ``3d_column_stacked``,
        ``3d_column_stacked_100``,
        ``3d_line``,
        ``3d_pie``,
        ``3d_pie_exploded``,
        ``area``,
        ``area_stacked``,
        ``area_stacked_100``,
        ``bar_clustered``,
        ``bar_of_pie``,
        ``bar_stacked``,
        ``bar_stacked_100``,
        ``bubble``,
        ``bubble_3d_effect``,
        ``column_clustered``,
        ``column_stacked``,
        ``column_stacked_100``,
        ``combination``,
        ``cone_bar_clustered``,
        ``cone_bar_stacked``,
        ``cone_bar_stacked_100``,
        ``cone_col``,
        ``cone_col_clustered``,
        ``cone_col_stacked``,
        ``cone_col_stacked_100``,
        ``cylinder_bar_clustered``,
        ``cylinder_bar_stacked``,
        ``cylinder_bar_stacked_100``,
        ``cylinder_col``,
        ``cylinder_col_clustered``,
        ``cylinder_col_stacked``,
        ``cylinder_col_stacked_100``,
        ``doughnut``,
        ``doughnut_exploded``,
        ``line``,
        ``line_markers``,
        ``line_markers_stacked``,
        ``line_markers_stacked_100``,
        ``line_stacked``,
        ``line_stacked_100``,
        ``pie``,
        ``pie_exploded``,
        ``pie_of_pie``,
        ``pyramid_bar_clustered``,
        ``pyramid_bar_stacked``,
        ``pyramid_bar_stacked_100``,
        ``pyramid_col``,
        ``pyramid_col_clustered``,
        ``pyramid_col_stacked``,
        ``pyramid_col_stacked_100``,
        ``radar``,
        ``radar_filled``,
        ``radar_markers``,
        ``stock_hlc``,
        ``stock_ohlc``,
        ``stock_vhlc``,
        ``stock_vohlc``,
        ``surface``,
        ``surface_top_view``,
        ``surface_top_view_wireframe``,
        ``surface_wireframe``,
        ``xy_scatter``,
        ``xy_scatter_lines``,
        ``xy_scatter_lines_no_markers``,
        ``xy_scatter_smooth``,
        ``xy_scatter_smooth_no_markers``

        .. versionadded:: 0.1.1
        """
        return self.impl.chart_type

    @chart_type.setter
    def chart_type(self, value):
        self.impl.chart_type = value

    def set_source_data(self, source):
        """
        Sets the source data range for the chart.

        Arguments
        ---------
        source : Range
            Range object, e.g. ``xw.books['Book1'].sheets[0].range('A1')``
        """
        self.impl.set_source_data(source.impl)

    @property
    def left(self):
        """
        Returns or sets the number of points that represent the horizontal position of the chart.
        """
        return self.impl.left

    @left.setter
    def left(self, value):
        self.impl.left = value

    @property
    def top(self):
        """
        Returns or sets the number of points that represent the vertical position of the chart.
        """
        return self.impl.top

    @top.setter
    def top(self, value):
        self.impl.top = value

    @property
    def width(self):
        """
        Returns or sets the number of points that represent the width of the chart.
        """
        return self.impl.width

    @width.setter
    def width(self, value):
        self.impl.width = value

    @property
    def height(self):
        """
        Returns or sets the number of points that represent the height of the chart.
        """
        return self.impl.height

    @height.setter
    def height(self, value):
        self.impl.height = value

    def delete(self):
        """
        Deletes the chart.
        """
        self.impl.delete()

    def to_png(self, path=None):
        """
        Exports the chart as PNG picture.

        Parameters
        ----------

        path : str or path-like, default None
            Path where you want to store the picture. Defaults to the name of the chart in the same
            directory as the Excel file if the Excel file is stored and to the current working directory otherwise.

        .. versionadded:: 0.24.8
        """
        path = utils.fspath(path)
        if path is None:
            # fullname won't work if file is stored on OneDrive
            directory, _ = os.path.split(self.parent.book.fullname)
            if directory:
                path = os.path.join(directory, self.name + '.png')
            else:
                path = str(Path.cwd() / self.name) + '.png'
        self.impl.to_png(path)

    def __repr__(self):
        return "<Chart '{0}' in {1}>".format(
            self.name,
            self.parent
        )


class Charts(Collection):
    """
    A collection of all :meth:`chart <Chart>` objects on the specified sheet:

    >>> import xlwings as xw
    >>> xw.books['Book1'].sheets[0].charts
    Charts([<Chart 'Chart 1' in <Sheet [Book1]Sheet1>>, <Chart 'Chart 1' in <Sheet [Book1]Sheet1>>])

    .. versionadded:: 0.9.0
    """
    _wrap = Chart

    def add(self, left=0, top=0, width=355, height=211):
        """
        Creates a new chart on the specified sheet.

        Arguments
        ---------

        left : float, default 0
            left position in points

        top : float, default 0
            top position in points

        width : float, default 355
            width in points

        height : float, default 211
            height in points

        Returns
        -------
        Chart

        Examples
        --------

        >>> import xlwings as xw
        >>> sht = xw.Book().sheets[0]
        >>> sht.range('A1').value = [['Foo1', 'Foo2'], [1, 2]]
        >>> chart = sht.charts.add()
        >>> chart.set_source_data(sht.range('A1').expand())
        >>> chart.chart_type = 'line'
        >>> chart.name
        'Chart1'
        """

        impl = self.impl.add(
            left,
            top,
            width,
            height
        )

        return Chart(impl=impl)


class Picture:
    """
    The picture object is a member of the :meth:`pictures <xlwings.main.Pictures>` collection:

    >>> import xlwings as xw
    >>> sht = xw.books['Book1'].sheets[0]
    >>> sht.pictures[0]  # or sht.charts['PictureName']
    <Picture 'Picture 1' in <Sheet [Book1]Sheet1>>

    .. versionchanged:: 0.9.0
    """

    def __init__(self, impl=None):
        self.impl = impl

    @property
    def api(self):
        """
        Returns the native object (``pywin32`` or ``appscript`` obj) of the engine being used.

        .. versionadded:: 0.9.0
        """
        return self.impl.api

    @property
    def parent(self):
        """
        Returns the parent of the picture.

        .. versionadded:: 0.9.0
        """
        return Sheet(impl=self.impl.parent)

    @property
    def name(self):
        """
        Returns or sets the name of the picture.

        .. versionadded:: 0.5.0
        """
        return self.impl.name

    @name.setter
    def name(self, value):
        if value in self.parent.pictures:
            if value == self.name:
                return
            else:
                raise ShapeAlreadyExists()

        self.impl.name = value

    @property
    def left(self):
        """
        Returns or sets the number of points that represent the horizontal position of the picture.

        .. versionadded:: 0.5.0
        """
        return self.impl.left

    @left.setter
    def left(self, value):
        self.impl.left = value

    @property
    def top(self):
        """
        Returns or sets the number of points that represent the vertical position of the picture.

        .. versionadded:: 0.5.0
        """
        return self.impl.top

    @top.setter
    def top(self, value):
        self.impl.top = value

    @property
    def width(self):
        """
        Returns or sets the number of points that represent the width of the picture.

        .. versionadded:: 0.5.0
        """
        return self.impl.width

    @width.setter
    def width(self, value):
        self.impl.width = value

    @property
    def height(self):
        """
        Returns or sets the number of points that represent the height of the picture.

        .. versionadded:: 0.5.0
        """
        return self.impl.height

    @height.setter
    def height(self, value):
        self.impl.height = value

    def delete(self):
        """
        Deletes the picture.

        .. versionadded:: 0.5.0
        """
        self.impl.delete()

    def __eq__(self, other):
        return (
                isinstance(other, Picture) and
                other.parent == self.parent and
                other.name == self.name
        )

    def __ne__(self, other):
        return not self.__eq__(other)

    def __repr__(self):
        return "<Picture '{0}' in {1}>".format(
            self.name,
            self.parent
        )

    def update(self, image, format=None):
        """
        Replaces an existing picture with a new one, taking over the attributes of the existing picture.

        Arguments
        ---------

        image : str or path-like object or matplotlib.figure.Figure
            Either a filepath or a Matplotlib figure object.


        .. versionadded:: 0.5.0
        """

        filename, is_temp_file = utils.process_image(image, format="png" if not format else format)

        name = self.name

        # todo: link_to_file, save_with_document
        picture = self.parent.pictures.add(filename, left=self.left, top=self.top,
                                           width=self.width, height=self.height)
        self.delete()

        picture.name = name
        self.impl = picture.impl

        # Cleanup temp file
        if is_temp_file:
            try:
                os.unlink(filename)
            except:
                pass

        return picture

    @property
    def lock_aspect_ratio(self):
        """
        ``True`` will keep the original proportion,
        ``False`` will allow you to change height and width independently of each other (read/write).

        .. versionadded:: 0.24.0
        """
        return self.impl.lock_aspect_ratio

    @lock_aspect_ratio.setter
    def lock_aspect_ratio(self, value):
        self.impl.lock_aspect_ratio = value


class Pictures(Collection):
    """
    A collection of all :meth:`picture <Picture>` objects on the specified sheet:

    >>> import xlwings as xw
    >>> xw.books['Book1'].sheets[0].pictures
    Pictures([<Picture 'Picture 1' in <Sheet [Book1]Sheet1>>, <Picture 'Picture 2' in <Sheet [Book1]Sheet1>>])

    .. versionadded:: 0.9.0
    """
    _wrap = Picture

    @property
    def parent(self):
        return Sheet(impl=self.impl.parent)

    def add(self, image, link_to_file=False, save_with_document=True, left=None, top=None, width=None, height=None,
            name=None, update=False, scale=None, format=None, anchor=None):
        """
        Adds a picture to the specified sheet.

        Arguments
        ---------

        image : str or path-like object or matplotlib.figure.Figure
            Either a filepath or a Matplotlib figure object.

        left : float, default None
            Left position in points, defaults to 0. If you use ``top``/``left``, you must not provide a value for ``anchor``.

        top : float, default None
            Top position in points, defaults to 0. If you use ``top``/``left``, you must not provide a value for ``anchor``.

        width : float, default None
            Width in points. Defaults to original width.

        height : float, default None
            Height in points. Defaults to original height.

        name : str, default None
            Excel picture name. Defaults to Excel standard name if not provided, e.g. 'Picture 1'.

        update : bool, default False
            Replace an existing picture with the same name. Requires ``name`` to be set.

        scale : float, default None
            Scales your picture by the provided factor.

        format : str, default None
            Only used if image is a Matplotlib or Plotly plot. By default, the plot is inserted in the "png" format,
            but you may want to change this to a vector-based format like "svg" on Windows (may require Microsoft 365)
            or "eps" on macOS for better print quality. If you use ``'vector'``, it will be using ``'svg'`` on Windows
            and ``'eps'`` on macOS. To find out which formats your version of Excel supports, see:
            https://support.microsoft.com/en-us/topic/support-for-eps-images-has-been-turned-off-in-office-a069d664-4bcf-415e-a1b5-cbb0c334a840

        anchor: xw.Range, default None
            The xlwings Range object of where you want to insert the picture. If you use ``anchor``, you must not
            provide values for ``top``/``left``.

            .. versionadded:: 0.24.3

        Returns
        -------
        Picture

        Examples
        --------

        1. Picture

        >>> import xlwings as xw
        >>> sht = xw.Book().sheets[0]
        >>> sht.pictures.add(r'C:\\path\\to\\file.png')
        <Picture 'Picture 1' in <Sheet [Book1]Sheet1>>

        2. Matplotlib

        >>> import matplotlib.pyplot as plt
        >>> fig = plt.figure()
        >>> plt.plot([1, 2, 3, 4, 5])
        >>> sht.pictures.add(fig, name='MyPlot', update=True)
        <Picture 'MyPlot' in <Sheet [Book1]Sheet1>>
        """
        if update:
            if name is None:
                raise ValueError("If update is true then name must be specified")
            else:
                try:
                    pic = self[name]
                    pic.update(image, format=format)
                    return pic
                except KeyError:
                    pass

        filename, is_temp_file = utils.process_image(image, format="png" if not format else format)

        if not (link_to_file or save_with_document):
            raise Exception("Arguments link_to_file and save_with_document cannot both be false")

        if anchor:
            if top or left:
                raise ValueError("You must either provide 'anchor' or 'top'/'left', but not both.")
            top, left = anchor.top, anchor.left

        if (height and width is None) or (width and height is None) or (width is None and height is None):
            # If only height or width are provided, it will be scaled after adding it with the original dimensions
            im_width, im_height = -1, -1
        else:
            im_width, im_height = width, height

        picture = Picture(impl=self.impl.add(
            filename, link_to_file, save_with_document, left if left else 0, top if top else 0,
            width=im_width, height=im_height
        ))

        if (height and width is None) or (width and height is None):
            # If only height or width are provided, lock aspect ratio so the picture won't be distorted
            picture.lock_aspect_ratio = True
            if height:
                picture.height = height
            else:
                picture.width = width

        if scale:
            self.parent.shapes[picture.name].scale_width(factor=scale, relative_to_original_size=True)
            self.parent.shapes[picture.name].scale_height(factor=scale, relative_to_original_size=True)

        if name is not None:
            picture.name = name

        # Cleanup temp file
        if is_temp_file:
            try:
                os.unlink(filename)
            except:
                pass
        return picture


class Names:
    """
    A collection of all :meth:`name <Name>` objects in the workbook:

    >>> import xlwings as xw
    >>> sht = xw.books['Book1'].sheets[0]
    >>> sht.names
    [<Name 'MyName': =Sheet1!$A$3>]

    .. versionadded:: 0.9.0
    """

    def __init__(self, impl):
        self.impl = impl

    @property
    def api(self):
        """
        Returns the native object (``pywin32`` or ``appscript`` obj) of the engine being used.

        .. versionadded:: 0.9.0
        """
        return self.impl.api

    def __call__(self, name_or_index):
        return Name(impl=self.impl(name_or_index))

    def contains(self, name_or_index):
        return self.impl.contains(name_or_index)

    def __len__(self):
        return len(self.impl)

    @property
    def count(self):
        """
        Returns the number of objects in the collection.
        """
        return len(self)

    def add(self, name, refers_to):
        """
        Defines a new name for a range of cells.

        Parameters
        ----------
        name : str
            Specifies the text to use as the name. Names cannot include spaces and cannot be formatted as cell references.

        refers_to : str
            Describes what the name refers to, in English, using A1-style notation.

        Returns
        -------
        Name


        .. versionadded:: 0.9.0
        """
        return Name(impl=self.impl.add(name, refers_to))

    def __getitem__(self, item):
        if isinstance(item, numbers.Number):
            return self(item + 1)
        else:
            return self(item)

    def __setitem__(self, key, value):
        if isinstance(value, Range):
            value.name = key
        elif key in self:
            self[key].refers_to = value
        else:
            self.add(key, value)

    def __contains__(self, item):
        if isinstance(item, numbers.Number):
            return 0 <= item < len(self)
        else:
            return self.contains(item)

    def __delitem__(self, key):
        if key in self:
            self[key].delete()
        else:
            raise KeyError(key)

    def __iter__(self):
        for i in range(len(self)):
            yield self(i + 1)

    def __repr__(self):
        r = []
        for i, n in enumerate(self):
            if i == 3:
                r.append("...")
                break
            else:
                r.append(repr(n))
        return "[" + ", ".join(r) + "]"


class Name:
    """
    The name object is a member of the :meth:`names <xlwings.main.Names>` collection:

    >>> import xlwings as xw
    >>> sht = xw.books['Book1'].sheets[0]
    >>> sht.names[0]  # or sht.names['MyName']
    <Name 'MyName': =Sheet1!$A$3>

    .. versionadded:: 0.9.0
    """

    def __init__(self, impl):
        self.impl = impl

    @property
    def api(self):
        """
        Returns the native object (``pywin32`` or ``appscript`` obj) of the engine being used.

        .. versionadded:: 0.9.0
        """
        return self.impl.api

    def delete(self):
        """
         Deletes the name.

         .. versionadded:: 0.9.0
         """
        self.impl.delete()

    @property
    def name(self):
        """
        Returns or sets the name of the name object.

        .. versionadded:: 0.9.0
        """
        return self.impl.name

    @name.setter
    def name(self, value):
        self.impl.name = value

    @property
    def refers_to(self):
        """
        Returns or sets the formula that the name is defined to refer to, in A1-style notation,
        beginning with an equal sign.

        .. versionadded:: 0.9.0
        """
        return self.impl.refers_to

    @refers_to.setter
    def refers_to(self, value):
        self.impl.refers_to = value

    @property
    def refers_to_range(self):
        """
        Returns the Range object referred to by a Name object.

        .. versionadded:: 0.9.0
        """
        return Range(impl=self.impl.refers_to_range)

    def __repr__(self):
        return "<Name '%s': %s>" % (self.name, self.refers_to)


def view(obj, sheet=None, table=True, chunksize=5000):
    """
    Opens a new workbook and displays an object on its first sheet by default. If you provide a
    sheet object, it will clear the sheet before displaying the object on the existing sheet.

    .. note::
      Only use this in an interactive context like e.g. a Jupyter notebook! Don't use this in a script as it depends
      on the active book.

    Parameters
    ----------
    obj : any type with built-in converter
        the object to display, e.g. numbers, strings, lists, numpy arrays, pandas dataframes

    sheet : Sheet, default None
        Sheet object. If none provided, the first sheet of a new workbook is used.

    table : bool, default True
        If your object is a pandas DataFrame, by default it is formatted as an Excel Table

    chunksize : int, default 5000
        Chunks the loading of big arrays.

    Examples
    --------

    >>> import xlwings as xw
    >>> import pandas as pd
    >>> import numpy as np
    >>> df = pd.DataFrame(np.random.rand(10, 4), columns=['a', 'b', 'c', 'd'])
    >>> xw.view(df)

    See also: :meth:`load <xlwings.load>`

    .. versionchanged:: 0.22.0
    """
    if sheet is None:
        sheet = Book().sheets.active
    else:
        sheet.clear()

    app = sheet.book.app
    app.activate(steal_focus=True)

    with app.properties(screen_updating=False):
        if pd and isinstance(obj, pd.DataFrame):
            if table:
                sheet['A1'].options(assign_empty_index_names=True, chunksize=chunksize).value = obj
                sheet.tables.add(sheet['A1'].expand())
            else:
                sheet['A1'].options(assign_empty_index_names=False, chunksize=chunksize).value = obj
        else:
            sheet['A1'].value = obj
        sheet.autofit()


def load(index=1, header=1, chunksize=5000):
    """
    Loads the selected cell(s) of the active workbook into a pandas DataFrame. If you select a single cell that has
    adjacent cells, the range is auto-expanded (via current region) and turned into a pandas DataFrame. If you don't
    have pandas installed, it returns the values as nested lists.

    .. note::
      Only use this in an interactive context like e.g. a Jupyter notebook! Don't use this in a script as it depends
      on the active book.

    Parameters
    ----------
    index : bool or int, default 1
        Defines the number of columns on the left that will be turned into the DataFrame's index

    header : bool or int, default 1
        Defines the number of rows at the top that will be turned into the DataFrame's columns

    chunksize : int, default 5000
        Chunks the loading of big arrays.

    Examples
    --------
    >>> import xlwings as xw
    >>> xw.load()

    See also: :meth:`view <xlwings.view>`

    .. versionchanged:: 0.23.1
    """
    selection = books.active.selection
    if selection.shape == (1, 1):
        selection = selection.current_region
    if pd:
        values = selection.options(pd.DataFrame, index=index, header=header, chunksize=chunksize).value
    else:
        values = selection.options(chunksize=chunksize).value
    return values


class Macro:
    def __init__(self, app, macro):
        self.app = app
        self.macro = macro

    def run(self, *args):
        args = [i.api
                if isinstance(i, (App, Book, Sheet, Range, Shape, Chart, Picture, Name))
                else i for i in args]
        return self.app.impl.run(self.macro, args)

    __call__ = run


class Characters:
    """
    The characters object can be accessed as an attribute of the range or shape object.

    * ``mysheet['A1'].characters``
    * ``mysheet.shapes[0].characters``

    .. note:: On macOS, ``characters`` are currently not supported due to bugs/lack of support in AppleScript.

    .. versionadded:: 0.23.0
    """
    def __init__(self, impl):
        self.impl = impl

    @property
    def api(self):
        """
        Returns the native object (``pywin32`` or ``appscript`` obj) of the engine being used.

        .. versionadded:: 0.23.0
        """
        return self.impl.api

    @property
    def text(self):
        """
        Returns or sets the text property of a ``characters`` object.

        >>> sheet['A1'].value = 'Python'
        >>> sheet['A1'].characters[:3].text
        Pyt

        .. versionadded:: 0.23.0
        """
        return self.impl.text

    @property
    def font(self):
        """
        Returns or sets the text property of a ``characters`` object.

        >>> sheet['A1'].characters[1:3].font.bold = True
        >>> sheet['A1'].characters[1:3].font.bold
        True

        .. versionadded:: 0.23.0
        """
        return Font(self.impl.font)

    def __getitem__(self, item):
        if isinstance(item, slice) and (item.start and item.stop) and (item.start == item.stop):
            raise ValueError(self.__class__.__name__ + " object does not support empty slices")
        if isinstance(item, slice) and item.step is not None:
            raise ValueError(self.__class__.__name__ + " object does not support slicing with non-default steps")
        if isinstance(item, slice):
            return Characters(self.impl[item.start:item.stop])
        else:
            return Characters(self.impl[item])


class Font:
    """
    The font object can be accessed as an attribute of the range or shape object.

    * ``mysheet['A1'].font``
    * ``mysheet.shapes[0].font``

    .. versionadded:: 0.23.0
    """
    def __init__(self, impl):
        self.impl = impl

    @property
    def api(self):
        """
        Returns the native object (``pywin32`` or ``appscript`` obj) of the engine being used.

        .. versionadded:: 0.23.0
        """
        return self.impl.api

    @property
    def bold(self):
        """
        Returns or sets the bold property (boolean).

        >>> sheet['A1'].font.bold = True
        >>> sheet['A1'].font.bold
        True

        .. versionadded:: 0.23.0
        """
        return self.impl.bold

    @bold.setter
    def bold(self, value):
        self.impl.bold = value

    @property
    def italic(self):
        """
        Returns or sets the italic property (boolean).

        >>> sheet['A1'].font.italic = True
        >>> sheet['A1'].font.italic
        True

        .. versionadded:: 0.23.0
        """
        return self.impl.italic

    @italic.setter
    def italic(self, value):
        self.impl.italic = value

    @property
    def size(self):
        """
        Returns or sets the size (float).

        >>> sheet['A1'].font.size = 13
        >>> sheet['A1'].font.size
        13

        .. versionadded:: 0.23.0
        """
        return self.impl.size

    @size.setter
    def size(self, value):
        self.impl.size = value

    @property
    def color(self):
        """
        Returns or sets the color property (tuple).

        >>> sheet['A1'].font.color = (255, 0, 0)  # or '#ff0000'
        >>> sheet['A1'].font.color
        (255, 0, 0)

        .. versionadded:: 0.23.0
        """
        return self.impl.color

    @color.setter
    def color(self, value):
        if isinstance(value, str):
            value = utils.hex_to_rgb(value)
        self.impl.color = value

    @property
    def name(self):
        """
        Returns or sets the name of the font (str).

        >>> sheet['A1'].font.name = 'Calibri'
        >>> sheet['A1'].font.name
        Calibri

        .. versionadded:: 0.23.0
        """
        return self.impl.name

    @name.setter
    def name(self, value):
        self.impl.name = value


class Books(Collection):
    """
    A collection of all :meth:`book <Book>` objects:

    >>> import xlwings as xw
    >>> xw.books  # active app
    Books([<Book [Book1]>, <Book [Book2]>])
    >>> xw.apps[10559].books  # specific app, get the PIDs via xw.apps.keys()
    Books([<Book [Book1]>, <Book [Book2]>])

    .. versionadded:: 0.9.0
    """
    _wrap = Book

    @property
    def active(self):
        """
        Returns the active Book.
        """
        return Book(impl=self.impl.active)

    def add(self):
        """
        Creates a new Book. The new Book becomes the active Book. Returns a Book object.
        """
        return Book(impl=self.impl.add())

    def open(self, fullname=None, update_links=None, read_only=None, format=None, password=None, write_res_password=None,
             ignore_read_only_recommended=None, origin=None, delimiter=None, editable=None, notify=None, converter=None,
             add_to_mru=None, local=None, corrupt_load=None, json=None):
        """
        Opens a Book if it is not open yet and returns it. If it is already open, it doesn't raise an exception but
        simply returns the Book object.

        Parameters
        ----------
        fullname : str or path-like object
            filename or fully qualified filename, e.g. ``r'C:\\path\\to\\file.xlsx'`` or ``'file.xlsm'``. Without a full
            path, it looks for the file in the current working directory.

        Other Parameters
            see: :meth:`xlwings.Book()`

        Returns
        -------
        Book : Book that has been opened.

        """
        if json:
            return Book(impl=self.impl.open(json=json))
        fullname = utils.fspath(fullname)
        if not os.path.exists(fullname):
            raise FileNotFoundError("No such file: '%s'" % fullname)
        fullname = os.path.realpath(fullname)
        _, name = os.path.split(fullname)
        try:
            impl = self.impl(name)
            if not os.path.samefile(impl.fullname, fullname):
                raise ValueError(
                    "Cannot open two workbooks named '%s', even if they are saved in different locations." % name
                )
        except KeyError:
            impl = self.impl.open(fullname, update_links, read_only, format, password, write_res_password,
                                  ignore_read_only_recommended, origin, delimiter, editable, notify, converter,
                                  add_to_mru, local, corrupt_load)
        return Book(impl=impl)


class Sheets(Collection):
    """
    A collection of all :meth:`sheet <Sheet>` objects:

    >>> import xlwings as xw
    >>> xw.sheets  # active book
    Sheets([<Sheet [Book1]Sheet1>, <Sheet [Book1]Sheet2>])
    >>> xw.Book('Book1').sheets  # specific book
    Sheets([<Sheet [Book1]Sheet1>, <Sheet [Book1]Sheet2>])

    .. versionadded:: 0.9.0
    """
    _wrap = Sheet

    @property
    def active(self):
        """
        Returns the active Sheet.
        """
        return Sheet(impl=self.impl.active)

    def __call__(self, name_or_index):
        if isinstance(name_or_index, Sheet):
            return name_or_index
        else:
            return Sheet(impl=self.impl(name_or_index))

    def __delitem__(self, name_or_index):
        self[name_or_index].delete()

    def add(self, name=None, before=None, after=None):
        """
        Creates a new Sheet and makes it the active sheet.

        Parameters
        ----------
        name : str, default None
            Name of the new sheet. If None, will default to Excel's default name.
        before : Sheet, default None
            An object that specifies the sheet before which the new sheet is added.
        after : Sheet, default None
            An object that specifies the sheet after which the new sheet is added.

        Returns
        -------

        """
        if name is not None:
            if name.lower() in (s.name.lower() for s in self):
                raise ValueError("Sheet named '%s' already present in workbook" % name)
        if before is not None and not isinstance(before, Sheet):
            before = self(before)
        if after is not None and not isinstance(after, Sheet):
            after = self(after)
        impl = self.impl.add(before and before.impl, after and after.impl)
        if name is not None:
            impl.name = name
        return Sheet(impl=impl)


class ActiveEngineApps(Apps):

    def __init__(self):
        pass

    _name = 'Apps'

    @property
    def impl(self):
        if engines.active is None:
            if not (sys.platform.startswith('darwin') or sys.platform.startswith('win')):
                raise XlwingsError('Your platform only supports the instantiation via xw.Book(json=...)')
            elif sys.platform.startswith('darwin'):
                raise XlwingsError('Make sure to have "appscript" and "psutil", dependencies of xlwings, installed.')
            elif sys.platform.startswith('win'):
                raise XlwingsError('Make sure to have "pywin32", a dependency of xlwings, installed.')
        return engines.active.apps.impl


class ActiveAppBooks(Books):

    def __init__(self):
        pass

    # override class name which appears in repr
    _name = 'Books'

    @property
    def impl(self):
        return apps.active.books.impl


class ActiveBookSheets(Sheets):

    def __init__(self):
        pass

    # override class name which appears in repr
    _name = 'Sheets'

    @property
    def impl(self):
        return books.active.sheets.impl


apps = ActiveEngineApps()

books = ActiveAppBooks()

sheets = ActiveBookSheets()<|MERGE_RESOLUTION|>--- conflicted
+++ resolved
@@ -546,17 +546,9 @@
 
         .. code-block:: vb.net
 
-<<<<<<< HEAD
-        Function MySum(arr() as integer)
-            ''' code here
-        End Function
-
-=======
             Function MySum(arr() as integer)
                 ' code here
             End Function
-            
->>>>>>> 942bab2b
         See also: :meth:`Book.macro`
 
         .. versionadded:: 0.9.0
