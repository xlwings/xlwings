# TODO: align clean_xl_data and prepare_xl_data (should work on same dimensions of data)

import os
import datetime as dt
import subprocess
import unicodedata
from appscript import app, mactypes
from appscript import k as kw
from appscript.reference import CommandError
import psutil
import atexit
from .constants import ColorIndex, Calculation
from .utils import rgb_to_int, int_to_rgb
from . import mac_dict, PY3
try:
    import pandas as pd
except ImportError:
    pd = None

# Time types
time_types = (dt.date, dt.datetime)

# We're only dealing with one instance of Excel on Mac
_xl_app = None

def set_xl_app(xl_path='Microsoft Excel'):
    global _xl_app
    _xl_app = app(xl_path, terms=mac_dict)


@atexit.register
def clean_up():
    """
    Since AppleScript cannot access Excel while a Macro is running, we have to run the Python call in a
    background process which makes the call return immediately: we rely on the StatusBar to give the user
    feedback.
    This function is triggered when the interpreter exits and runs the CleanUp Macro in VBA to show any
    errors and to reset the StatusBar.
    """
    if is_excel_running():
        # Prevents Excel from reopening if it has been closed manually or never been opened
        try:
            _xl_app.run_VB_macro('CleanUp')
        except (CommandError, AttributeError):
            # Excel files initiated from Python don't have the xlwings VBA module
            pass


def is_file_open(fullname):
    """
    Checks if the file is already open
    """
    for proc in psutil.process_iter():
        if proc.name() == 'Microsoft Excel':
            for i in proc.open_files():
                path = i.path
                if PY3:
                    if path.lower() == fullname.lower():
                        return True
                else:
                    if isinstance(path, str):
                        path = unicode(path, 'utf-8')
                        # Mac saves unicode data in decomposed form, e.g. an e with accent is stored as 2 code points
                        path = unicodedata.normalize('NFKC', path)
                    if isinstance(fullname, str):
                        fullname = unicode(fullname, 'utf-8')
                    if path.lower() == fullname.lower():
                        return True
    return False


def is_excel_running():
    for proc in psutil.process_iter():
        if proc.name() == 'Microsoft Excel':
            return True
    return False


def get_workbook(fullname):
    """
    Get the appscript Workbook object.
    On Mac, it seems that we don't have to deal with >1 instances of Excel,
    as each spreadsheet opens in a separate window anyway.
    """
    filename = os.path.basename(fullname)
    set_xl_app()
    xl_workbook = _xl_app.workbooks[filename]
    return _xl_app, xl_workbook


def get_workbook_name(xl_workbook):
    return xl_workbook.name.get()


def get_worksheet_name(xl_sheet):
    return xl_sheet.name.get()


def get_xl_sheet(xl_workbook, sheet_name_or_index):
    return xl_workbook.sheets[sheet_name_or_index]


def set_worksheet_name(xl_sheet, value):
    return xl_sheet.name.set(value)


def get_worksheet_index(xl_sheet):
    return xl_sheet.entry_index.get()


def get_app(xl_workbook):
    if not _xl_app:
        set_xl_app()
    return _xl_app


def open_workbook(fullname):
    filename = os.path.basename(fullname)
    if not _xl_app:
        set_xl_app()
    _xl_app.open(fullname)
    xl_workbook = _xl_app.workbooks[filename]
    return _xl_app, xl_workbook


def close_workbook(xl_workbook):
    xl_workbook.close(saving=kw.no)


def new_workbook():
    is_running = is_excel_running()

    # if not _xl_app:
    set_xl_app()

    if is_running:
        # If Excel is being fired up, a "Workbook1" is automatically added
        # If its already running, we create an new one that Excel unfortunately calls "Sheet1".
        # It's a feature though: See p.14 on Excel 2004 AppleScript Reference
        xl_workbook = _xl_app.make(new=kw.workbook)
    else:
        # set_xl_app()
        xl_workbook = _xl_app.workbooks[1]

    return _xl_app, xl_workbook


def get_active_sheet(xl_workbook):
    return xl_workbook.active_sheet


def activate_sheet(xl_workbook, sheet_name_or_index):
    return xl_workbook.sheets[sheet_name_or_index].activate_object()


def get_worksheet(xl_workbook, sheet_name_or_index):
    return xl_workbook.sheets[sheet_name_or_index]


def get_first_row(xl_sheet, range_address):
    return xl_sheet.cells[range_address].first_row_index.get()


def get_first_column(xl_sheet, range_address):
    return xl_sheet.cells[range_address].first_column_index.get()


def count_rows(xl_sheet, range_address):
    return xl_sheet.cells[range_address].count(each=kw.row)


def count_columns(xl_sheet, range_address):
    return xl_sheet.cells[range_address].count(each=kw.column)


def get_range_from_indices(xl_sheet, first_row, first_column, last_row, last_column):
    first_address = xl_sheet.columns[first_column].rows[first_row].get_address()
    last_address = xl_sheet.columns[last_column].rows[last_row].get_address()
    return xl_sheet.cells['{0}:{1}'.format(first_address, last_address)]


def get_value_from_range(xl_range):
    return xl_range.value.get()


def get_value_from_index(xl_sheet, row_index, column_index):
    return xl_sheet.columns[column_index].rows[row_index].value.get()


def clean_xl_data(data):
    """
    appscript returns empty cells as ''. So we replace those with None to be in line with pywin32
    """
    return [[None if c == '' else c for c in row] for row in data]


def prepare_xl_data(data):
    # This transformation seems to be only needed on Python 2.6 (?)
    if hasattr(pd, 'tslib') and isinstance(data, pd.tslib.Timestamp):
        data = data.to_datetime()
    return data


def set_value(xl_range, data):
    xl_range.value.set(data)


def get_selection_address(xl_app):
    return str(xl_app.selection.get_address())


def clear_contents_worksheet(xl_workbook, sheets_name_or_index):
    xl_workbook.sheets[sheets_name_or_index].used_range.clear_contents()


def clear_worksheet(xl_workbook, sheet_name_or_index):
    xl_workbook.sheets[sheet_name_or_index].used_range.clear_range()


def clear_contents_range(xl_range):
    _xl_app.screen_updating.set(False)
    xl_range.clear_contents()
    _xl_app.screen_updating.set(True)

def clear_range(xl_range):
    _xl_app.screen_updating.set(False)
    xl_range.clear_range()
    _xl_app.screen_updating.set(True)

def get_formula(xl_range):
    return xl_range.formula.get()


def set_formula(xl_range, value):
    xl_range.formula.set(value)


def get_row_index_end_down(xl_sheet, row_index, column_index):
    ix = xl_sheet.columns[column_index].rows[row_index].get_end(direction=kw.toward_the_bottom).first_row_index.get()
    return ix


def get_column_index_end_right(xl_sheet, row_index, column_index):
    ix = xl_sheet.columns[column_index].rows[row_index].get_end(direction=kw.toward_the_right).first_column_index.get()
    return ix


def get_current_region_address(xl_sheet, row_index, column_index):
    return str(xl_sheet.columns[column_index].rows[row_index].current_region.get_address())


def get_chart_object(xl_workbook, sheet_name_or_index, chart_name_or_index):
    return xl_workbook.sheets[sheet_name_or_index].chart_objects[chart_name_or_index]


def get_chart_index(xl_chart):
    return xl_chart.entry_index.get()


def get_chart_name(xl_chart):
    return xl_chart.name.get()


def add_chart(xl_workbook, sheet_name_or_index, left, top, width, height):
    # With the sheet name it won't find the chart later, so we go with the index (no idea why)
    sheet_index = xl_workbook.sheets[sheet_name_or_index].entry_index.get()
    return xl_workbook.make(at=xl_workbook.sheets[sheet_index],
                            new=kw.chart_object,
                            with_properties={kw.width: width,
                                             kw.top: top,
                                             kw.left_position: left,
                                             kw.height: height})


def set_chart_name(xl_chart, name):
    xl_chart.name.set(name)


def set_source_data_chart(xl_chart, xl_range):
    xl_chart.chart.set_source_data(source=xl_range)


def get_chart_type(xl_chart):
    return xl_chart.chart.chart_type.get()


def set_chart_type(xl_chart, chart_type):
    xl_chart.chart.chart_type.set(chart_type)


def activate_chart(xl_chart):
    """
    activate() doesn't seem to do anything so resolving to select() for now
    """
    xl_chart.select()


def autofit(range_, axis):
    address = range_.xl_range.get_address()
<<<<<<< HEAD
    app('Microsoft Excel').screen_updating.set(False)
    if axis == 'rows' or axis == 'r':
=======
    _xl_app.screen_updating.set(False)
    if axis == 0 or axis == 'rows' or axis == 'r':
>>>>>>> f398fee4
        range_.xl_sheet.rows[address].autofit()
    elif axis == 'columns' or axis == 'c':
        range_.xl_sheet.columns[address].autofit()
    elif axis is None:
        range_.xl_sheet.rows[address].autofit()
        range_.xl_sheet.columns[address].autofit()
    _xl_app.screen_updating.set(True)


def autofit_sheet(sheet, axis):
    #TODO: combine with autofit that works on Range objects
    num_columns = sheet.xl_sheet.count(each=kw.column)
    num_rows = sheet.xl_sheet.count(each=kw.row)
    xl_range = get_range_from_indices(sheet.xl_sheet, 1, 1, num_rows, num_columns)
    address = xl_range.get_address()
<<<<<<< HEAD
    app('Microsoft Excel').screen_updating.set(False)
    if axis == 'rows' or axis == 'r':
=======
    _xl_app.screen_updating.set(False)
    if axis == 0 or axis == 'rows' or axis == 'r':
>>>>>>> f398fee4
        sheet.xl_sheet.rows[address].autofit()
    elif axis == 'columns' or axis == 'c':
        sheet.xl_sheet.columns[address].autofit()
    elif axis is None:
        sheet.xl_sheet.rows[address].autofit()
        sheet.xl_sheet.columns[address].autofit()
    _xl_app.screen_updating.set(True)


def set_xl_workbook_current(xl_workbook):
    global xl_workbook_current
    xl_workbook_current = xl_workbook


def get_xl_workbook_current():
    try:
        return xl_workbook_current
    except NameError:
        return None


def get_number_format(range_):
    return range_.xl_range.number_format.get()


def set_number_format(range_, value):
    _xl_app.screen_updating.set(False)
    range_.xl_range.number_format.set(value)
    _xl_app.screen_updating.set(True)


def get_address(xl_range, row_absolute, col_absolute, external):
    return xl_range.get_address(row_absolute=row_absolute, column_absolute=col_absolute, external=external)


def add_sheet(xl_workbook, before, after):
    if before:
        position = before.xl_sheet.before
    else:
        position = after.xl_sheet.after
    return xl_workbook.make(new=kw.worksheet, at=position)


def count_worksheets(xl_workbook):
    return xl_workbook.count(each=kw.worksheet)


def get_hyperlink_address(xl_range):
    try:
        return xl_range.hyperlinks[1].address.get()
    except CommandError:
        raise Exception("The cell doesn't seem to contain a hyperlink!")


def set_hyperlink(xl_range, address, text_to_display=None, screen_tip=None):
    xl_range.make(at=xl_range, new=kw.hyperlink, with_properties={kw.address: address,
                                                                  kw.text_to_display: text_to_display,
                                                                  kw.screen_tip: screen_tip})


def set_color(xl_range, color_or_rgb):
    if color_or_rgb is None:
        xl_range.interior_object.color_index.set(ColorIndex.xlColorIndexNone)
    elif isinstance(color_or_rgb, int):
        xl_range.interior_object.color.set(int_to_rgb(color_or_rgb))
    else:
        xl_range.interior_object.color.set(color_or_rgb)


def get_color(xl_range):
    if xl_range.interior_object.color_index.get() == kw.color_index_none:
        return None
    else:
        return tuple(xl_range.interior_object.color.get())


def get_xl_workbook_from_xl(fullname):
    """
    Doesn't really do anything on Mac, but on Windows, this is needed due to some
    Workbooks not turning up in the RunningObjectTable
    """
    return get_workbook(fullname)[1]


def save_workbook(xl_workbook, path):
    saved_path = xl_workbook.properties().get(kw.path)
    if (saved_path != '') and (path is None):
        # Previously saved: Save under existing name
        xl_workbook.save()
    elif (saved_path == '') and (path is None):
        # Previously unsaved: Save under current name in current working directory
        path = os.path.join(os.getcwd(), xl_workbook.name.get() + '.xlsx')
        dir_name, file_name = os.path.split(path)
        dir_name_hfs = mactypes.Alias(dir_name).hfspath  # turn into HFS path format
        hfs_path = dir_name_hfs + ':' + file_name
        xl_workbook.save_workbook_as(filename=hfs_path, overwrite=True)
    elif path:
        # Save under new name/location
        dir_name, file_name = os.path.split(path)
        dir_name_hfs = mactypes.Alias(dir_name).hfspath  # turn into HFS path format
        hfs_path = dir_name_hfs + ':' + file_name
        xl_workbook.save_workbook_as(filename=hfs_path, overwrite=True)


def open_template(fullpath):
    subprocess.call(['open', fullpath])


def set_visible(xl_app, visible):
    if visible:
        xl_app.activate()
    else:
        app('System Events').processes['Microsoft Excel'].visible.set(visible)


def get_visible(xl_app):
    return app('System Events').processes['Microsoft Excel'].visible.get()


def get_fullname(xl_workbook):
    hfs_path = xl_workbook.properties().get(kw.full_name)
    if hfs_path == xl_workbook.properties().get(kw.name):
        return hfs_path
    url = mactypes.convertpathtourl(hfs_path, 1)  # kCFURLHFSPathStyle = 1
    return mactypes.converturltopath(url, 0)  # kCFURLPOSIXPathStyle = 0


def quit_app(xl_app):
    xl_app.quit(saving=kw.no)


def get_screen_updating(xl_app):
    return xl_app.screen_updating.get()


def set_screen_updating(xl_app, value):
    xl_app.screen_updating.set(value)


# TODO: Hack for Excel 2016, to be refactored
calculation = {kw.calculation_automatic: Calculation.xlCalculationAutomatic,
               kw.calculation_manual: Calculation.xlCalculationManual,
               kw.calculation_semiautomatic: Calculation.xlCalculationSemiautomatic}


def get_calculation(xl_app):
    return calculation[xl_app.calculation.get()]


def set_calculation(xl_app, value):
    calculation_reverse = dict(zip(calculation.values(), calculation.keys()))
    xl_app.calculation.set(calculation_reverse[value])<|MERGE_RESOLUTION|>--- conflicted
+++ resolved
@@ -297,13 +297,8 @@
 
 def autofit(range_, axis):
     address = range_.xl_range.get_address()
-<<<<<<< HEAD
-    app('Microsoft Excel').screen_updating.set(False)
+    _xl_app.screen_updating.set(False)
     if axis == 'rows' or axis == 'r':
-=======
-    _xl_app.screen_updating.set(False)
-    if axis == 0 or axis == 'rows' or axis == 'r':
->>>>>>> f398fee4
         range_.xl_sheet.rows[address].autofit()
     elif axis == 'columns' or axis == 'c':
         range_.xl_sheet.columns[address].autofit()
@@ -319,13 +314,8 @@
     num_rows = sheet.xl_sheet.count(each=kw.row)
     xl_range = get_range_from_indices(sheet.xl_sheet, 1, 1, num_rows, num_columns)
     address = xl_range.get_address()
-<<<<<<< HEAD
-    app('Microsoft Excel').screen_updating.set(False)
+    _xl_app.screen_updating.set(False)
     if axis == 'rows' or axis == 'r':
-=======
-    _xl_app.screen_updating.set(False)
-    if axis == 0 or axis == 'rows' or axis == 'r':
->>>>>>> f398fee4
         sheet.xl_sheet.rows[address].autofit()
     elif axis == 'columns' or axis == 'c':
         sheet.xl_sheet.columns[address].autofit()
