--- conflicted
+++ resolved
@@ -12,16 +12,10 @@
 from appscript import k as kw, mactypes, its
 from appscript.reference import CommandError
 
-<<<<<<< HEAD
-from .constants import ColorIndex
+from .constants import ColorIndex, FixedFormatQuality
 from .utils import int_to_rgb, np_datetime_to_datetime, col_name, VersionNumber, fullname_url_to_local_path, read_config_sheet
 import xlwings
 from . import mac_dict, utils
-=======
-from .constants import ColorIndex, FixedFormatQuality
-from .utils import int_to_rgb, np_datetime_to_datetime, col_name, VersionNumber
-from . import mac_dict
->>>>>>> a267e6c6
 import xlwings
 
 try:
@@ -1008,7 +1002,7 @@
 
     def to_pdf(self, path, quality=FixedFormatQuality.xlQualityStandard):
         raise xlwings.XlwingsError("Range.to_pdf() isn't supported on macOS.")
-      
+
 
 class Shape:
 
@@ -1530,7 +1524,7 @@
 
     def to_pdf(self, path, quality=FixedFormatQuality.xlQualityStandard):
         raise xlwings.XlwingsError("Chart.to_pdf() isn't supported on macOS.")
-      
+
 
 class Charts(Collection):
 
