--- conflicted
+++ resolved
@@ -374,7 +374,6 @@
     converters[pd.Series] = PandasSeriesAccessor()
 
 
-<<<<<<< HEAD
     class ConvertPandasDataFrame(object):
 
         def __init__(self, options):
@@ -435,7 +434,9 @@
     base = default_pipeline(options, )
 
     base.add(PandaSeriesStage)
-=======
+
+
+
 class DictAccessor(ValueAccessor):
 
     types = (dict,)
@@ -448,5 +449,4 @@
         assert len(value[0]) == 2
         return {x[0]: x[1] for x in value}
 
-converters[dict] = DictAccessor()
->>>>>>> afd93668
+converters[dict] = DictAccessor()