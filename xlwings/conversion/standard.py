--- conflicted
+++ resolved
@@ -52,25 +52,17 @@
 class WriteValueToRangeStage(object):
     def __init__(self, options):
         self.skip = options.get('_skip_tl_cells', None)
-        
-    def _write_value(self, rng, value):
+
+    def _write_value(self, rng, value, scalar):
         if rng.xl_range and value:
             # it is assumed by this stage that value is a list of lists
-<<<<<<< HEAD
-            row2 = rng.row1 + len(value) - 1
-            col2 = rng.col1 + len(value[0]) - 1
-=======
-            if ctx.meta.get('scalar', False):
-                # transform scalars back from list of list so you can do:
-                # Range('A1:B2').value = scalar
-                ctx.value = ctx.value[0][0]
-                row2 = ctx.range.row2
-                col2 = ctx.range.col2
-            else:
-                row2 = ctx.range.row1 + len(ctx.value) - 1
-                col2 = ctx.range.col1 + len(ctx.value[0]) - 1
-
->>>>>>> 445e195a
+            if scalar:
+                row2 = rng.row2
+                col2 = rng.col2
+                value = value[0][0]
+            else:
+                row2 = rng.row1 + len(value) - 1
+                col2 = rng.col1 + len(value[0]) - 1
             xlplatform.set_value(xlplatform.get_range_from_indices(
                 rng.xl_sheet,
                 rng.row1,
@@ -78,16 +70,22 @@
                 row2,
                 col2
             ), value)
-        
+
     def __call__(self, ctx):
         if ctx.range and ctx.value:
-            ctx.range = ctx.range[:len(ctx.value), :len(ctx.value[0])]
+            scalar = ctx.meta.get('scalar', False)
+            if not scalar:
+                ctx.range = ctx.range[:len(ctx.value), :len(ctx.value[0])]
             if self.skip:
                 r, c = self.skip
-                self._write_value(ctx.range[:r, c:], [x[c:] for x in ctx.value[:r]])
-                self._write_value(ctx.range[r:, :], ctx.value[r:])
-            else:
-                self._write_value(ctx.range, ctx.value)
+                if scalar:
+                    self._write_value(ctx.range[:r, c:], ctx.value, True)
+                    self._write_value(ctx.range[r:, :], ctx.value, True)
+                else:
+                    self._write_value(ctx.range[:r, c:], [x[c:] for x in ctx.value[:r]], False)
+                    self._write_value(ctx.range[r:, :], ctx.value[r:], False)
+            else:
+                self._write_value(ctx.range, ctx.value, scalar)
 
 
 class ReadValueFromRangeStage(object):
